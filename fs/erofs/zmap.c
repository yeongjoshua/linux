--- conflicted
+++ resolved
@@ -109,11 +109,7 @@
 {
 	struct erofs_inode *const vi = EROFS_I(m->inode);
 	const unsigned int lclusterbits = vi->z_logical_clusterbits;
-<<<<<<< HEAD
-	unsigned int vcnt, base, lo, lobits, encodebits, nblk, eofs;
-=======
 	unsigned int vcnt, lo, lobits, encodebits, nblk, bytes;
->>>>>>> 0c383648
 	int i;
 	u8 *in, type;
 	bool big_pcluster;
@@ -135,11 +131,8 @@
 
 	in = m->kaddr - bytes;
 
-<<<<<<< HEAD
-=======
 	i = bytes >> amortizedshift;
 
->>>>>>> 0c383648
 	lo = decode_compactedbits(lobits, in, encodebits * i, &type);
 	m->type = type;
 	if (type == Z_EROFS_LCLUSTER_TYPE_NONHEAD) {
@@ -557,12 +550,8 @@
 	if ((flags & EROFS_GET_BLOCKS_FIEMAP) ||
 	    ((flags & EROFS_GET_BLOCKS_READMORE) &&
 	     (map->m_algorithmformat == Z_EROFS_COMPRESSION_LZMA ||
-<<<<<<< HEAD
-	      map->m_algorithmformat == Z_EROFS_COMPRESSION_DEFLATE) &&
-=======
 	      map->m_algorithmformat == Z_EROFS_COMPRESSION_DEFLATE ||
 	      map->m_algorithmformat == Z_EROFS_COMPRESSION_ZSTD) &&
->>>>>>> 0c383648
 	      map->m_llen >= i_blocksize(inode))) {
 		err = z_erofs_get_extent_decompressedlen(&m);
 		if (!err)
