--- conflicted
+++ resolved
@@ -1347,15 +1347,10 @@
 		svm->avic_is_running = true;
 
 	svm->msrpm = svm_vcpu_alloc_msrpm();
-<<<<<<< HEAD
 	if (!svm->msrpm) {
 		err = -ENOMEM;
-		goto error_free_vmcb_page;
-	}
-=======
-	if (!svm->msrpm)
 		goto error_free_vmsa_page;
->>>>>>> d45f89f7
+	}
 
 	svm_vcpu_init_msrpm(vcpu, svm->msrpm);
 
