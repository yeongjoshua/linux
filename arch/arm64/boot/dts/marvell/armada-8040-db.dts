--- conflicted
+++ resolved
@@ -151,11 +151,7 @@
 };
 
 /* CON6 on CP0 expansion */
-<<<<<<< HEAD
-&cpm_pcie0 {
-=======
 &cp0_pcie0 {
->>>>>>> 661e50bc
 	status = "okay";
 };
 
@@ -217,40 +213,24 @@
 	status = "okay";
 };
 
-<<<<<<< HEAD
-&cpm_eth0 {
-=======
 &cp0_eth0 {
->>>>>>> 661e50bc
 	status = "okay";
 	phy-mode = "10gbase-kr";
 };
 
-<<<<<<< HEAD
-&cpm_eth2 {
-=======
 &cp0_eth2 {
->>>>>>> 661e50bc
 	status = "okay";
 	phy = <&phy1>;
 	phy-mode = "rgmii-id";
 };
 
 /* CON6 on CP1 expansion */
-<<<<<<< HEAD
-&cps_pcie0 {
-=======
 &cp1_pcie0 {
->>>>>>> 661e50bc
 	status = "okay";
 };
 
 /* CON7 on CP1 expansion */
-<<<<<<< HEAD
-&cps_pcie1 {
-=======
 &cp1_pcie1 {
->>>>>>> 661e50bc
 	status = "okay";
 };
 
@@ -264,11 +244,7 @@
 	clock-frequency = <100000>;
 };
 
-<<<<<<< HEAD
-&cps_spi1 {
-=======
 &cp1_spi1 {
->>>>>>> 661e50bc
 	status = "okay";
 
 	spi-flash@0 {
@@ -299,8 +275,6 @@
 	};
 };
 
-<<<<<<< HEAD
-=======
 /*
  * Proper NAND usage will require DPR-76 to be in position 1-2, which disables
  * MDIO signal of CP1.
@@ -329,7 +303,6 @@
 	};
 };
 
->>>>>>> 661e50bc
 /* CON4 on CP1 expansion */
 &cp1_sata0 {
 	status = "okay";
@@ -363,16 +336,7 @@
 	phy-mode = "10gbase-kr";
 };
 
-<<<<<<< HEAD
-&cps_eth0 {
-	status = "okay";
-	phy-mode = "10gbase-kr";
-};
-
-&cps_eth1 {
-=======
 &cp1_eth1 {
->>>>>>> 661e50bc
 	status = "okay";
 	phy = <&phy0>;
 	phy-mode = "rgmii-id";
