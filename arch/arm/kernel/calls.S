/*
 *  linux/arch/arm/kernel/calls.S
 *
 *  Copyright (C) 1995-2005 Russell King
 *
 * This program is free software; you can redistribute it and/or modify
 * it under the terms of the GNU General Public License version 2 as
 * published by the Free Software Foundation.
 *
 *  This file is included thrice in entry-common.S
 */
/* 0 */		CALL(sys_restart_syscall)
		CALL(sys_exit)
		CALL(sys_fork_wrapper)
		CALL(sys_read)
		CALL(sys_write)
/* 5 */		CALL(sys_open)
		CALL(sys_close)
		CALL(sys_ni_syscall)		/* was sys_waitpid */
		CALL(sys_creat)
		CALL(sys_link)
/* 10 */	CALL(sys_unlink)
		CALL(sys_execve_wrapper)
		CALL(sys_chdir)
		CALL(OBSOLETE(sys_time))	/* used by libc4 */
		CALL(sys_mknod)
/* 15 */	CALL(sys_chmod)
		CALL(sys_lchown16)
		CALL(sys_ni_syscall)		/* was sys_break */
		CALL(sys_ni_syscall)		/* was sys_stat */
		CALL(sys_lseek)
/* 20 */	CALL(sys_getpid)
		CALL(sys_mount)
		CALL(OBSOLETE(sys_oldumount))	/* used by libc4 */
		CALL(sys_setuid16)
		CALL(sys_getuid16)
/* 25 */	CALL(OBSOLETE(sys_stime))
		CALL(sys_ptrace)
		CALL(OBSOLETE(sys_alarm))	/* used by libc4 */
		CALL(sys_ni_syscall)		/* was sys_fstat */
		CALL(sys_pause)
/* 30 */	CALL(OBSOLETE(sys_utime))	/* used by libc4 */
		CALL(sys_ni_syscall)		/* was sys_stty */
		CALL(sys_ni_syscall)		/* was sys_getty */
		CALL(sys_access)
		CALL(sys_nice)
/* 35 */	CALL(sys_ni_syscall)		/* was sys_ftime */
		CALL(sys_sync)
		CALL(sys_kill)
		CALL(sys_rename)
		CALL(sys_mkdir)
/* 40 */	CALL(sys_rmdir)
		CALL(sys_dup)
		CALL(sys_pipe)
		CALL(sys_times)
		CALL(sys_ni_syscall)		/* was sys_prof */
/* 45 */	CALL(sys_brk)
		CALL(sys_setgid16)
		CALL(sys_getgid16)
		CALL(sys_ni_syscall)		/* was sys_signal */
		CALL(sys_geteuid16)
/* 50 */	CALL(sys_getegid16)
		CALL(sys_acct)
		CALL(sys_umount)
		CALL(sys_ni_syscall)		/* was sys_lock */
		CALL(sys_ioctl)
/* 55 */	CALL(sys_fcntl)
		CALL(sys_ni_syscall)		/* was sys_mpx */
		CALL(sys_setpgid)
		CALL(sys_ni_syscall)		/* was sys_ulimit */
		CALL(sys_ni_syscall)		/* was sys_olduname */
/* 60 */	CALL(sys_umask)
		CALL(sys_chroot)
		CALL(sys_ustat)
		CALL(sys_dup2)
		CALL(sys_getppid)
/* 65 */	CALL(sys_getpgrp)
		CALL(sys_setsid)
		CALL(sys_sigaction)
		CALL(sys_ni_syscall)		/* was sys_sgetmask */
		CALL(sys_ni_syscall)		/* was sys_ssetmask */
/* 70 */	CALL(sys_setreuid16)
		CALL(sys_setregid16)
		CALL(sys_sigsuspend)
		CALL(sys_sigpending)
		CALL(sys_sethostname)
/* 75 */	CALL(sys_setrlimit)
		CALL(OBSOLETE(sys_old_getrlimit)) /* used by libc4 */
		CALL(sys_getrusage)
		CALL(sys_gettimeofday)
		CALL(sys_settimeofday)
/* 80 */	CALL(sys_getgroups16)
		CALL(sys_setgroups16)
		CALL(OBSOLETE(sys_old_select))	/* used by libc4 */
		CALL(sys_symlink)
		CALL(sys_ni_syscall)		/* was sys_lstat */
/* 85 */	CALL(sys_readlink)
		CALL(sys_uselib)
		CALL(sys_swapon)
		CALL(sys_reboot)
		CALL(OBSOLETE(sys_old_readdir))	/* used by libc4 */
/* 90 */	CALL(OBSOLETE(sys_old_mmap))	/* used by libc4 */
		CALL(sys_munmap)
		CALL(sys_truncate)
		CALL(sys_ftruncate)
		CALL(sys_fchmod)
/* 95 */	CALL(sys_fchown16)
		CALL(sys_getpriority)
		CALL(sys_setpriority)
		CALL(sys_ni_syscall)		/* was sys_profil */
		CALL(sys_statfs)
/* 100 */	CALL(sys_fstatfs)
		CALL(sys_ni_syscall)		/* sys_ioperm */
		CALL(OBSOLETE(ABI(sys_socketcall, sys_oabi_socketcall)))
		CALL(sys_syslog)
		CALL(sys_setitimer)
/* 105 */	CALL(sys_getitimer)
		CALL(sys_newstat)
		CALL(sys_newlstat)
		CALL(sys_newfstat)
		CALL(sys_ni_syscall)		/* was sys_uname */
/* 110 */	CALL(sys_ni_syscall)		/* was sys_iopl */
		CALL(sys_vhangup)
		CALL(sys_ni_syscall)
		CALL(OBSOLETE(sys_syscall))	/* call a syscall */
		CALL(sys_wait4)
/* 115 */	CALL(sys_swapoff)
		CALL(sys_sysinfo)
		CALL(OBSOLETE(ABI(sys_ipc, sys_oabi_ipc)))
		CALL(sys_fsync)
		CALL(sys_sigreturn_wrapper)
/* 120 */	CALL(sys_clone_wrapper)
		CALL(sys_setdomainname)
		CALL(sys_newuname)
		CALL(sys_ni_syscall)		/* modify_ldt */
		CALL(sys_adjtimex)
/* 125 */	CALL(sys_mprotect)
		CALL(sys_sigprocmask)
		CALL(sys_ni_syscall)		/* was sys_create_module */
		CALL(sys_init_module)
		CALL(sys_delete_module)
/* 130 */	CALL(sys_ni_syscall)		/* was sys_get_kernel_syms */
		CALL(sys_quotactl)
		CALL(sys_getpgid)
		CALL(sys_fchdir)
		CALL(sys_bdflush)
/* 135 */	CALL(sys_sysfs)
		CALL(sys_personality)
		CALL(sys_ni_syscall)		/* reserved for afs_syscall */
		CALL(sys_setfsuid16)
		CALL(sys_setfsgid16)
/* 140 */	CALL(sys_llseek)
		CALL(sys_getdents)
		CALL(sys_select)
		CALL(sys_flock)
		CALL(sys_msync)
/* 145 */	CALL(sys_readv)
		CALL(sys_writev)
		CALL(sys_getsid)
		CALL(sys_fdatasync)
		CALL(sys_sysctl)
/* 150 */	CALL(sys_mlock)
		CALL(sys_munlock)
		CALL(sys_mlockall)
		CALL(sys_munlockall)
		CALL(sys_sched_setparam)
/* 155 */	CALL(sys_sched_getparam)
		CALL(sys_sched_setscheduler)
		CALL(sys_sched_getscheduler)
		CALL(sys_sched_yield)
		CALL(sys_sched_get_priority_max)
/* 160 */	CALL(sys_sched_get_priority_min)
		CALL(sys_sched_rr_get_interval)
		CALL(sys_nanosleep)
		CALL(sys_mremap)
		CALL(sys_setresuid16)
/* 165 */	CALL(sys_getresuid16)
		CALL(sys_ni_syscall)		/* vm86 */
		CALL(sys_ni_syscall)		/* was sys_query_module */
		CALL(sys_poll)
		CALL(sys_nfsservctl)
/* 170 */	CALL(sys_setresgid16)
		CALL(sys_getresgid16)
		CALL(sys_prctl)
		CALL(sys_rt_sigreturn_wrapper)
		CALL(sys_rt_sigaction)
/* 175 */	CALL(sys_rt_sigprocmask)
		CALL(sys_rt_sigpending)
		CALL(sys_rt_sigtimedwait)
		CALL(sys_rt_sigqueueinfo)
		CALL(sys_rt_sigsuspend)
/* 180 */	CALL(ABI(sys_pread64, sys_oabi_pread64))
		CALL(ABI(sys_pwrite64, sys_oabi_pwrite64))
		CALL(sys_chown16)
		CALL(sys_getcwd)
		CALL(sys_capget)
/* 185 */	CALL(sys_capset)
		CALL(sys_sigaltstack_wrapper)
		CALL(sys_sendfile)
		CALL(sys_ni_syscall)		/* getpmsg */
		CALL(sys_ni_syscall)		/* putpmsg */
/* 190 */	CALL(sys_vfork_wrapper)
		CALL(sys_getrlimit)
		CALL(sys_mmap2)
		CALL(ABI(sys_truncate64, sys_oabi_truncate64))
		CALL(ABI(sys_ftruncate64, sys_oabi_ftruncate64))
/* 195 */	CALL(ABI(sys_stat64, sys_oabi_stat64))
		CALL(ABI(sys_lstat64, sys_oabi_lstat64))
		CALL(ABI(sys_fstat64, sys_oabi_fstat64))
		CALL(sys_lchown)
		CALL(sys_getuid)
/* 200 */	CALL(sys_getgid)
		CALL(sys_geteuid)
		CALL(sys_getegid)
		CALL(sys_setreuid)
		CALL(sys_setregid)
/* 205 */	CALL(sys_getgroups)
		CALL(sys_setgroups)
		CALL(sys_fchown)
		CALL(sys_setresuid)
		CALL(sys_getresuid)
/* 210 */	CALL(sys_setresgid)
		CALL(sys_getresgid)
		CALL(sys_chown)
		CALL(sys_setuid)
		CALL(sys_setgid)
/* 215 */	CALL(sys_setfsuid)
		CALL(sys_setfsgid)
		CALL(sys_getdents64)
		CALL(sys_pivot_root)
		CALL(sys_mincore)
/* 220 */	CALL(sys_madvise)
		CALL(ABI(sys_fcntl64, sys_oabi_fcntl64))
		CALL(sys_ni_syscall) /* TUX */
		CALL(sys_ni_syscall)
		CALL(sys_gettid)
/* 225 */	CALL(ABI(sys_readahead, sys_oabi_readahead))
		CALL(sys_setxattr)
		CALL(sys_lsetxattr)
		CALL(sys_fsetxattr)
		CALL(sys_getxattr)
/* 230 */	CALL(sys_lgetxattr)
		CALL(sys_fgetxattr)
		CALL(sys_listxattr)
		CALL(sys_llistxattr)
		CALL(sys_flistxattr)
/* 235 */	CALL(sys_removexattr)
		CALL(sys_lremovexattr)
		CALL(sys_fremovexattr)
		CALL(sys_tkill)
		CALL(sys_sendfile64)
/* 240 */	CALL(sys_futex)
		CALL(sys_sched_setaffinity)
		CALL(sys_sched_getaffinity)
		CALL(sys_io_setup)
		CALL(sys_io_destroy)
/* 245 */	CALL(sys_io_getevents)
		CALL(sys_io_submit)
		CALL(sys_io_cancel)
		CALL(sys_exit_group)
		CALL(sys_lookup_dcookie)
/* 250 */	CALL(sys_epoll_create)
		CALL(ABI(sys_epoll_ctl, sys_oabi_epoll_ctl))
		CALL(ABI(sys_epoll_wait, sys_oabi_epoll_wait))
		CALL(sys_remap_file_pages)
		CALL(sys_ni_syscall)	/* sys_set_thread_area */
/* 255 */	CALL(sys_ni_syscall)	/* sys_get_thread_area */
		CALL(sys_set_tid_address)
		CALL(sys_timer_create)
		CALL(sys_timer_settime)
		CALL(sys_timer_gettime)
/* 260 */	CALL(sys_timer_getoverrun)
		CALL(sys_timer_delete)
		CALL(sys_clock_settime)
		CALL(sys_clock_gettime)
		CALL(sys_clock_getres)
/* 265 */	CALL(sys_clock_nanosleep)
		CALL(sys_statfs64_wrapper)
		CALL(sys_fstatfs64_wrapper)
		CALL(sys_tgkill)
		CALL(sys_utimes)
/* 270 */	CALL(sys_arm_fadvise64_64)
		CALL(sys_pciconfig_iobase)
		CALL(sys_pciconfig_read)
		CALL(sys_pciconfig_write)
		CALL(sys_mq_open)
/* 275 */	CALL(sys_mq_unlink)
		CALL(sys_mq_timedsend)
		CALL(sys_mq_timedreceive)
		CALL(sys_mq_notify)
		CALL(sys_mq_getsetattr)
/* 280 */	CALL(sys_waitid)
		CALL(sys_socket)
		CALL(ABI(sys_bind, sys_oabi_bind))
		CALL(ABI(sys_connect, sys_oabi_connect))
		CALL(sys_listen)
/* 285 */	CALL(sys_accept)
		CALL(sys_getsockname)
		CALL(sys_getpeername)
		CALL(sys_socketpair)
		CALL(sys_send)
/* 290 */	CALL(ABI(sys_sendto, sys_oabi_sendto))
		CALL(sys_recv)
		CALL(sys_recvfrom)
		CALL(sys_shutdown)
		CALL(sys_setsockopt)
/* 295 */	CALL(sys_getsockopt)
		CALL(ABI(sys_sendmsg, sys_oabi_sendmsg))
		CALL(sys_recvmsg)
		CALL(ABI(sys_semop, sys_oabi_semop))
		CALL(sys_semget)
/* 300 */	CALL(sys_semctl)
		CALL(sys_msgsnd)
		CALL(sys_msgrcv)
		CALL(sys_msgget)
		CALL(sys_msgctl)
/* 305 */	CALL(sys_shmat)
		CALL(sys_shmdt)
		CALL(sys_shmget)
		CALL(sys_shmctl)
		CALL(sys_add_key)
/* 310 */	CALL(sys_request_key)
		CALL(sys_keyctl)
		CALL(ABI(sys_semtimedop, sys_oabi_semtimedop))
/* vserver */	CALL(sys_ni_syscall)
		CALL(sys_ioprio_set)
/* 315 */	CALL(sys_ioprio_get)
		CALL(sys_inotify_init)
		CALL(sys_inotify_add_watch)
		CALL(sys_inotify_rm_watch)
		CALL(sys_mbind)
/* 320 */	CALL(sys_get_mempolicy)
		CALL(sys_set_mempolicy)
		CALL(sys_openat)
		CALL(sys_mkdirat)
		CALL(sys_mknodat)
/* 325 */	CALL(sys_fchownat)
		CALL(sys_futimesat)
		CALL(ABI(sys_fstatat64,  sys_oabi_fstatat64))
		CALL(sys_unlinkat)
		CALL(sys_renameat)
/* 330 */	CALL(sys_linkat)
		CALL(sys_symlinkat)
		CALL(sys_readlinkat)
		CALL(sys_fchmodat)
		CALL(sys_faccessat)
/* 335 */	CALL(sys_pselect6)
		CALL(sys_ppoll)
		CALL(sys_unshare)
		CALL(sys_set_robust_list)
		CALL(sys_get_robust_list)
/* 340 */	CALL(sys_splice)
		CALL(sys_sync_file_range2)
		CALL(sys_tee)
		CALL(sys_vmsplice)
		CALL(sys_move_pages)
/* 345 */	CALL(sys_getcpu)
		CALL(sys_epoll_pwait)
		CALL(sys_kexec_load)
		CALL(sys_utimensat)
		CALL(sys_signalfd)
/* 350 */	CALL(sys_timerfd_create)
		CALL(sys_eventfd)
		CALL(sys_fallocate)
		CALL(sys_timerfd_settime)
		CALL(sys_timerfd_gettime)
/* 355 */	CALL(sys_signalfd4)
		CALL(sys_eventfd2)
		CALL(sys_epoll_create1)
		CALL(sys_dup3)
		CALL(sys_pipe2)
/* 360 */	CALL(sys_inotify_init1)
		CALL(sys_preadv)
		CALL(sys_pwritev)
		CALL(sys_rt_tgsigqueueinfo)
		CALL(sys_perf_event_open)
/* 365 */	CALL(sys_recvmmsg)
		CALL(sys_accept4)
		CALL(sys_fanotify_init)
		CALL(sys_fanotify_mark)
		CALL(sys_prlimit64)
/* 370 */	CALL(sys_name_to_handle_at)
		CALL(sys_open_by_handle_at)
		CALL(sys_clock_adjtime)
		CALL(sys_syncfs)
<<<<<<< HEAD
		CALL(sys_sendmmsg)
=======
		CALL(sys_setns)
>>>>>>> 7b21fddd
#ifndef syscalls_counted
.equ syscalls_padding, ((NR_syscalls + 3) & ~3) - NR_syscalls
#define syscalls_counted
#endif
.rept syscalls_padding
		CALL(sys_ni_syscall)
.endr<|MERGE_RESOLUTION|>--- conflicted
+++ resolved
@@ -383,11 +383,8 @@
 		CALL(sys_open_by_handle_at)
 		CALL(sys_clock_adjtime)
 		CALL(sys_syncfs)
-<<<<<<< HEAD
 		CALL(sys_sendmmsg)
-=======
-		CALL(sys_setns)
->>>>>>> 7b21fddd
+/* 375 */	CALL(sys_setns)
 #ifndef syscalls_counted
 .equ syscalls_padding, ((NR_syscalls + 3) & ~3) - NR_syscalls
 #define syscalls_counted
