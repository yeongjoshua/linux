/*
 * Copyright (C) 2007 Atmel Corporation.
 * Copyright (C) 2011 Jean-Christophe PLAGNIOL-VILLARD <plagnioj@jcrosoft.com>
 *
 * Under GPLv2
 */

#define pr_fmt(fmt)	"AT91: " fmt

#include <linux/module.h>
#include <linux/io.h>
#include <linux/mm.h>
#include <linux/pm.h>
#include <linux/of_address.h>
#include <linux/pinctrl/machine.h>
#include <linux/clk/at91_pmc.h>

#include <asm/system_misc.h>
#include <asm/mach/map.h>

#include <mach/hardware.h>
#include <mach/cpu.h>
#include <mach/at91_dbgu.h>

#include "soc.h"
#include "generic.h"
#include "pm.h"

struct at91_init_soc __initdata at91_boot_soc;

struct at91_socinfo at91_soc_initdata;
EXPORT_SYMBOL(at91_soc_initdata);

void __init at91rm9200_set_type(int type)
{
	if (type == ARCH_REVISON_9200_PQFP)
		at91_soc_initdata.subtype = AT91_SOC_RM9200_PQFP;
	else
		at91_soc_initdata.subtype = AT91_SOC_RM9200_BGA;

	pr_info("filled in soc subtype: %s\n",
		at91_get_soc_subtype(&at91_soc_initdata));
}

void __init at91_init_irq_default(void)
{
	at91_init_interrupts(at91_boot_soc.default_irq_priority);
}

void __init at91_init_interrupts(unsigned int *priority)
{
	/* Initialize the AIC interrupt controller */
	if (IS_ENABLED(CONFIG_OLD_IRQ_AT91))
		at91_aic_init(priority, at91_boot_soc.extern_irq);

	/* Enable GPIO interrupts */
	at91_gpio_irq_setup();
}

void __iomem *at91_ramc_base[2];
EXPORT_SYMBOL_GPL(at91_ramc_base);

void __init at91_ioremap_ramc(int id, u32 addr, u32 size)
{
	if (id < 0 || id > 1) {
		pr_emerg("Wrong RAM controller id (%d), cannot continue\n", id);
		BUG();
	}
	at91_ramc_base[id] = ioremap(addr, size);
	if (!at91_ramc_base[id])
		panic(pr_fmt("Impossible to ioremap ramc.%d 0x%x\n"), id, addr);
}

static struct map_desc sram_desc[2] __initdata;

void __init at91_init_sram(int bank, unsigned long base, unsigned int length)
{
	struct map_desc *desc = &sram_desc[bank];

	desc->virtual = (unsigned long)AT91_IO_VIRT_BASE - length;
	if (bank > 0)
		desc->virtual -= sram_desc[bank - 1].length;

	desc->pfn = __phys_to_pfn(base);
	desc->length = length;
	desc->type = MT_MEMORY_RWX_NONCACHED;

	pr_info("sram at 0x%lx of 0x%x mapped at 0x%lx\n",
		base, length, desc->virtual);

	iotable_init(desc, 1);
}

static struct map_desc at91_io_desc __initdata __maybe_unused = {
	.virtual	= (unsigned long)AT91_VA_BASE_SYS,
	.pfn		= __phys_to_pfn(AT91_BASE_SYS),
	.length		= SZ_16K,
	.type		= MT_DEVICE,
};

static struct map_desc at91_alt_io_desc __initdata __maybe_unused = {
	.virtual	= (unsigned long)AT91_ALT_VA_BASE_SYS,
	.pfn		= __phys_to_pfn(AT91_ALT_BASE_SYS),
	.length		= 24 * SZ_1K,
	.type		= MT_DEVICE,
};

static void __init soc_detect(u32 dbgu_base)
{
	u32 cidr, socid;

	cidr = __raw_readl(AT91_IO_P2V(dbgu_base) + AT91_DBGU_CIDR);
	socid = cidr & ~AT91_CIDR_VERSION;

	switch (socid) {
	case ARCH_ID_AT91RM9200:
		at91_soc_initdata.type = AT91_SOC_RM9200;
		if (at91_soc_initdata.subtype == AT91_SOC_SUBTYPE_UNKNOWN)
			at91_soc_initdata.subtype = AT91_SOC_RM9200_BGA;
		at91_boot_soc = at91rm9200_soc;
		break;

	case ARCH_ID_AT91SAM9260:
		at91_soc_initdata.type = AT91_SOC_SAM9260;
		at91_soc_initdata.subtype = AT91_SOC_SUBTYPE_NONE;
		at91_boot_soc = at91sam9260_soc;
		break;

	case ARCH_ID_AT91SAM9261:
		at91_soc_initdata.type = AT91_SOC_SAM9261;
		at91_soc_initdata.subtype = AT91_SOC_SUBTYPE_NONE;
		at91_boot_soc = at91sam9261_soc;
		break;

	case ARCH_ID_AT91SAM9263:
		at91_soc_initdata.type = AT91_SOC_SAM9263;
		at91_soc_initdata.subtype = AT91_SOC_SUBTYPE_NONE;
		at91_boot_soc = at91sam9263_soc;
		break;

	case ARCH_ID_AT91SAM9G20:
		at91_soc_initdata.type = AT91_SOC_SAM9G20;
		at91_soc_initdata.subtype = AT91_SOC_SUBTYPE_NONE;
		at91_boot_soc = at91sam9260_soc;
		break;

	case ARCH_ID_AT91SAM9G45:
		at91_soc_initdata.type = AT91_SOC_SAM9G45;
		if (cidr == ARCH_ID_AT91SAM9G45ES)
			at91_soc_initdata.subtype = AT91_SOC_SAM9G45ES;
		at91_boot_soc = at91sam9g45_soc;
		break;

	case ARCH_ID_AT91SAM9RL64:
		at91_soc_initdata.type = AT91_SOC_SAM9RL;
		at91_soc_initdata.subtype = AT91_SOC_SUBTYPE_NONE;
		at91_boot_soc = at91sam9rl_soc;
		break;

	case ARCH_ID_AT91SAM9X5:
		at91_soc_initdata.type = AT91_SOC_SAM9X5;
		at91_boot_soc = at91sam9x5_soc;
		break;

	case ARCH_ID_AT91SAM9N12:
		at91_soc_initdata.type = AT91_SOC_SAM9N12;
		at91_boot_soc = at91sam9n12_soc;
		break;

	case ARCH_ID_SAMA5:
		at91_soc_initdata.exid = __raw_readl(AT91_IO_P2V(dbgu_base) + AT91_DBGU_EXID);
		if (at91_soc_initdata.exid & ARCH_EXID_SAMA5D3) {
			at91_soc_initdata.type = AT91_SOC_SAMA5D3;
			at91_boot_soc = sama5d3_soc;
		}
		break;
	}

	/* at91sam9g10 */
	if ((socid & ~AT91_CIDR_EXT) == ARCH_ID_AT91SAM9G10) {
		at91_soc_initdata.type = AT91_SOC_SAM9G10;
		at91_soc_initdata.subtype = AT91_SOC_SUBTYPE_NONE;
		at91_boot_soc = at91sam9261_soc;
	}
	/* at91sam9xe */
	else if ((cidr & AT91_CIDR_ARCH) == ARCH_FAMILY_AT91SAM9XE) {
		at91_soc_initdata.type = AT91_SOC_SAM9260;
		at91_soc_initdata.subtype = AT91_SOC_SAM9XE;
		at91_boot_soc = at91sam9260_soc;
	}

	if (!at91_soc_is_detected())
		return;

	at91_soc_initdata.cidr = cidr;

	/* sub version of soc */
	if (!at91_soc_initdata.exid)
		at91_soc_initdata.exid = __raw_readl(AT91_IO_P2V(dbgu_base) + AT91_DBGU_EXID);

	if (at91_soc_initdata.type == AT91_SOC_SAM9G45) {
		switch (at91_soc_initdata.exid) {
		case ARCH_EXID_AT91SAM9M10:
			at91_soc_initdata.subtype = AT91_SOC_SAM9M10;
			break;
		case ARCH_EXID_AT91SAM9G46:
			at91_soc_initdata.subtype = AT91_SOC_SAM9G46;
			break;
		case ARCH_EXID_AT91SAM9M11:
			at91_soc_initdata.subtype = AT91_SOC_SAM9M11;
			break;
		}
	}

	if (at91_soc_initdata.type == AT91_SOC_SAM9X5) {
		switch (at91_soc_initdata.exid) {
		case ARCH_EXID_AT91SAM9G15:
			at91_soc_initdata.subtype = AT91_SOC_SAM9G15;
			break;
		case ARCH_EXID_AT91SAM9G35:
			at91_soc_initdata.subtype = AT91_SOC_SAM9G35;
			break;
		case ARCH_EXID_AT91SAM9X35:
			at91_soc_initdata.subtype = AT91_SOC_SAM9X35;
			break;
		case ARCH_EXID_AT91SAM9G25:
			at91_soc_initdata.subtype = AT91_SOC_SAM9G25;
			break;
		case ARCH_EXID_AT91SAM9X25:
			at91_soc_initdata.subtype = AT91_SOC_SAM9X25;
			break;
		}
	}

	if (at91_soc_initdata.type == AT91_SOC_SAMA5D3) {
		switch (at91_soc_initdata.exid) {
		case ARCH_EXID_SAMA5D31:
			at91_soc_initdata.subtype = AT91_SOC_SAMA5D31;
			break;
		case ARCH_EXID_SAMA5D33:
			at91_soc_initdata.subtype = AT91_SOC_SAMA5D33;
			break;
		case ARCH_EXID_SAMA5D34:
			at91_soc_initdata.subtype = AT91_SOC_SAMA5D34;
			break;
		case ARCH_EXID_SAMA5D35:
			at91_soc_initdata.subtype = AT91_SOC_SAMA5D35;
			break;
		case ARCH_EXID_SAMA5D36:
			at91_soc_initdata.subtype = AT91_SOC_SAMA5D36;
			break;
		}
	}
}

static void __init alt_soc_detect(u32 dbgu_base)
{
	u32 cidr, socid;

	/* SoC ID */
	cidr = __raw_readl(AT91_ALT_IO_P2V(dbgu_base) + AT91_DBGU_CIDR);
	socid = cidr & ~AT91_CIDR_VERSION;

	switch (socid) {
	case ARCH_ID_SAMA5:
		at91_soc_initdata.exid = __raw_readl(AT91_ALT_IO_P2V(dbgu_base) + AT91_DBGU_EXID);
		if (at91_soc_initdata.exid & ARCH_EXID_SAMA5D3) {
			at91_soc_initdata.type = AT91_SOC_SAMA5D3;
			at91_boot_soc = sama5d3_soc;
		} else if (at91_soc_initdata.exid & ARCH_EXID_SAMA5D4) {
			at91_soc_initdata.type = AT91_SOC_SAMA5D4;
			at91_boot_soc = sama5d4_soc;
		}
		break;
	}

	if (!at91_soc_is_detected())
		return;

	at91_soc_initdata.cidr = cidr;

	/* sub version of soc */
	if (!at91_soc_initdata.exid)
		at91_soc_initdata.exid = __raw_readl(AT91_ALT_IO_P2V(dbgu_base) + AT91_DBGU_EXID);

	if (at91_soc_initdata.type == AT91_SOC_SAMA5D4) {
		switch (at91_soc_initdata.exid) {
		case ARCH_EXID_SAMA5D41:
			at91_soc_initdata.subtype = AT91_SOC_SAMA5D41;
			break;
		case ARCH_EXID_SAMA5D42:
			at91_soc_initdata.subtype = AT91_SOC_SAMA5D42;
			break;
		case ARCH_EXID_SAMA5D43:
			at91_soc_initdata.subtype = AT91_SOC_SAMA5D43;
			break;
		case ARCH_EXID_SAMA5D44:
			at91_soc_initdata.subtype = AT91_SOC_SAMA5D44;
			break;
		}
	}
}

static const char *soc_name[] = {
	[AT91_SOC_RM9200]	= "at91rm9200",
	[AT91_SOC_SAM9260]	= "at91sam9260",
	[AT91_SOC_SAM9261]	= "at91sam9261",
	[AT91_SOC_SAM9263]	= "at91sam9263",
	[AT91_SOC_SAM9G10]	= "at91sam9g10",
	[AT91_SOC_SAM9G20]	= "at91sam9g20",
	[AT91_SOC_SAM9G45]	= "at91sam9g45",
	[AT91_SOC_SAM9RL]	= "at91sam9rl",
	[AT91_SOC_SAM9X5]	= "at91sam9x5",
	[AT91_SOC_SAM9N12]	= "at91sam9n12",
	[AT91_SOC_SAMA5D3]	= "sama5d3",
	[AT91_SOC_SAMA5D4]	= "sama5d4",
	[AT91_SOC_UNKNOWN]	= "Unknown",
};

const char *at91_get_soc_type(struct at91_socinfo *c)
{
	return soc_name[c->type];
}
EXPORT_SYMBOL(at91_get_soc_type);

static const char *soc_subtype_name[] = {
	[AT91_SOC_RM9200_BGA]	= "at91rm9200 BGA",
	[AT91_SOC_RM9200_PQFP]	= "at91rm9200 PQFP",
	[AT91_SOC_SAM9XE]	= "at91sam9xe",
	[AT91_SOC_SAM9G45ES]	= "at91sam9g45es",
	[AT91_SOC_SAM9M10]	= "at91sam9m10",
	[AT91_SOC_SAM9G46]	= "at91sam9g46",
	[AT91_SOC_SAM9M11]	= "at91sam9m11",
	[AT91_SOC_SAM9G15]	= "at91sam9g15",
	[AT91_SOC_SAM9G35]	= "at91sam9g35",
	[AT91_SOC_SAM9X35]	= "at91sam9x35",
	[AT91_SOC_SAM9G25]	= "at91sam9g25",
	[AT91_SOC_SAM9X25]	= "at91sam9x25",
	[AT91_SOC_SAMA5D31]	= "sama5d31",
	[AT91_SOC_SAMA5D33]	= "sama5d33",
	[AT91_SOC_SAMA5D34]	= "sama5d34",
	[AT91_SOC_SAMA5D35]	= "sama5d35",
	[AT91_SOC_SAMA5D36]	= "sama5d36",
	[AT91_SOC_SAMA5D41]	= "sama5d41",
	[AT91_SOC_SAMA5D42]	= "sama5d42",
	[AT91_SOC_SAMA5D43]	= "sama5d43",
	[AT91_SOC_SAMA5D44]	= "sama5d44",
	[AT91_SOC_SUBTYPE_NONE]	= "None",
	[AT91_SOC_SUBTYPE_UNKNOWN] = "Unknown",
};

const char *at91_get_soc_subtype(struct at91_socinfo *c)
{
	return soc_subtype_name[c->subtype];
}
EXPORT_SYMBOL(at91_get_soc_subtype);

void __init at91_map_io(void)
{
	/* Map peripherals */
	iotable_init(&at91_io_desc, 1);

	at91_soc_initdata.type = AT91_SOC_UNKNOWN;
	at91_soc_initdata.subtype = AT91_SOC_SUBTYPE_UNKNOWN;

	soc_detect(AT91_BASE_DBGU0);
	if (!at91_soc_is_detected())
		soc_detect(AT91_BASE_DBGU1);

	if (!at91_soc_is_detected())
		panic(pr_fmt("Impossible to detect the SOC type"));

	pr_info("Detected soc type: %s\n",
		at91_get_soc_type(&at91_soc_initdata));
	if (at91_soc_initdata.subtype != AT91_SOC_SUBTYPE_NONE)
		pr_info("Detected soc subtype: %s\n",
			at91_get_soc_subtype(&at91_soc_initdata));

	if (!at91_soc_is_enabled())
		panic(pr_fmt("Soc not enabled"));

	if (at91_boot_soc.map_io)
		at91_boot_soc.map_io();
}

<<<<<<< HEAD
void __iomem *at91_shdwc_base = NULL;

static void at91sam9_poweroff(void)
{
	at91_shdwc_write(AT91_SHDW_CR, AT91_SHDW_KEY | AT91_SHDW_SHDW);
}

void __init at91_ioremap_shdwc(u32 base_addr)
{
	at91_shdwc_base = ioremap(base_addr, 16);
	if (!at91_shdwc_base)
		panic("Impossible to ioremap at91_shdwc_base\n");
	pm_power_off = at91sam9_poweroff;
}

void __iomem *at91_rstc_base;

void __init at91_ioremap_rstc(u32 base_addr)
{
	at91_rstc_base = ioremap(base_addr, 16);
	if (!at91_rstc_base)
		panic("Impossible to ioremap at91_rstc_base\n");
}

void __init at91_alt_map_io(void)
{
	/* Map peripherals */
	iotable_init(&at91_alt_io_desc, 1);

	at91_soc_initdata.type = AT91_SOC_UNKNOWN;
	at91_soc_initdata.subtype = AT91_SOC_SUBTYPE_UNKNOWN;

	alt_soc_detect(AT91_BASE_DBGU2);
	if (!at91_soc_is_detected())
		panic("AT91: Impossible to detect the SOC type");

	pr_info("AT91: Detected soc type: %s\n",
		at91_get_soc_type(&at91_soc_initdata));
	if (at91_soc_initdata.subtype != AT91_SOC_SUBTYPE_NONE)
		pr_info("AT91: Detected soc subtype: %s\n",
			at91_get_soc_subtype(&at91_soc_initdata));

	if (!at91_soc_is_enabled())
		panic("AT91: Soc not enabled");

	if (at91_boot_soc.map_io)
		at91_boot_soc.map_io();
}

=======
>>>>>>> fa637bf0
void __iomem *at91_matrix_base;
EXPORT_SYMBOL_GPL(at91_matrix_base);

void __init at91_ioremap_matrix(u32 base_addr)
{
	at91_matrix_base = ioremap(base_addr, 512);
	if (!at91_matrix_base)
		panic(pr_fmt("Impossible to ioremap at91_matrix_base\n"));
}

#if defined(CONFIG_OF) && !defined(CONFIG_ARCH_AT91X40)
static struct of_device_id ramc_ids[] = {
	{ .compatible = "atmel,at91rm9200-sdramc", .data = at91rm9200_standby },
	{ .compatible = "atmel,at91sam9260-sdramc", .data = at91sam9_sdram_standby },
	{ .compatible = "atmel,at91sam9g45-ddramc", .data = at91_ddr_standby },
	{ .compatible = "atmel,sama5d3-ddramc", .data = at91_ddr_standby },
	{ /*sentinel*/ }
};

static void at91_dt_ramc(void)
{
	struct device_node *np;
	const struct of_device_id *of_id;
	int idx = 0;
	const void *standby = NULL;

	for_each_matching_node_and_match(np, ramc_ids, &of_id) {
		at91_ramc_base[idx] = of_iomap(np, 0);
		if (!at91_ramc_base[idx])
			panic(pr_fmt("unable to map ramc[%d] cpu registers\n"), idx);

		if (!standby)
			standby = of_id->data;

		idx++;
	}

	if (!idx)
		panic(pr_fmt("unable to find compatible ram controller node in dtb\n"));

	if (!standby) {
		pr_warn("ramc no standby function available\n");
		return;
	}

	at91_pm_set_standby(standby);
}

void __init at91rm9200_dt_initialize(void)
{
	at91_dt_ramc();

	/* Init clock subsystem */
	at91_dt_clock_init();

	/* Register the processor-specific clocks */
	if (at91_boot_soc.register_clocks)
		at91_boot_soc.register_clocks();

	at91_boot_soc.init();
}

void __init at91_dt_initialize(void)
{
	at91_dt_ramc();

	/* Init clock subsystem */
	at91_dt_clock_init();

	/* Register the processor-specific clocks */
	if (at91_boot_soc.register_clocks)
		at91_boot_soc.register_clocks();

	if (at91_boot_soc.init)
		at91_boot_soc.init();
}
#endif

void __init at91_initialize(unsigned long main_clock)
{
	at91_boot_soc.ioremap_registers();

	/* Init clock subsystem */
	at91_clock_init(main_clock);

	/* Register the processor-specific clocks */
	at91_boot_soc.register_clocks();

	at91_boot_soc.init();

	pinctrl_provide_dummies();
}

void __init at91_register_devices(void)
{
	at91_boot_soc.register_devices();
}

void __init at91_init_time(void)
{
	at91_boot_soc.init_time();
}<|MERGE_RESOLUTION|>--- conflicted
+++ resolved
@@ -383,31 +383,6 @@
 		at91_boot_soc.map_io();
 }
 
-<<<<<<< HEAD
-void __iomem *at91_shdwc_base = NULL;
-
-static void at91sam9_poweroff(void)
-{
-	at91_shdwc_write(AT91_SHDW_CR, AT91_SHDW_KEY | AT91_SHDW_SHDW);
-}
-
-void __init at91_ioremap_shdwc(u32 base_addr)
-{
-	at91_shdwc_base = ioremap(base_addr, 16);
-	if (!at91_shdwc_base)
-		panic("Impossible to ioremap at91_shdwc_base\n");
-	pm_power_off = at91sam9_poweroff;
-}
-
-void __iomem *at91_rstc_base;
-
-void __init at91_ioremap_rstc(u32 base_addr)
-{
-	at91_rstc_base = ioremap(base_addr, 16);
-	if (!at91_rstc_base)
-		panic("Impossible to ioremap at91_rstc_base\n");
-}
-
 void __init at91_alt_map_io(void)
 {
 	/* Map peripherals */
@@ -433,8 +408,6 @@
 		at91_boot_soc.map_io();
 }
 
-=======
->>>>>>> fa637bf0
 void __iomem *at91_matrix_base;
 EXPORT_SYMBOL_GPL(at91_matrix_base);
 
