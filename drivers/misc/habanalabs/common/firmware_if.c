// SPDX-License-Identifier: GPL-2.0

/*
 * Copyright 2016-2021 HabanaLabs, Ltd.
 * All Rights Reserved.
 */

#include "habanalabs.h"
#include "../include/common/hl_boot_if.h"

#include <linux/firmware.h>
#include <linux/crc32.h>
#include <linux/slab.h>
#include <linux/ctype.h>

#define FW_FILE_MAX_SIZE		0x1400000 /* maximum size of 20MB */

static char *extract_fw_ver_from_str(const char *fw_str)
{
	char *str, *fw_ver, *whitespace;

	fw_ver = kmalloc(16, GFP_KERNEL);
	if (!fw_ver)
		return NULL;

	str = strnstr(fw_str, "fw-", VERSION_MAX_LEN);
	if (!str)
		goto free_fw_ver;

	/* Skip the fw- part */
	str += 3;

	/* Copy until the next whitespace */
	whitespace =  strnstr(str, " ", 15);
	if (!whitespace)
		goto free_fw_ver;

	strscpy(fw_ver, str, whitespace - str + 1);

	return fw_ver;

free_fw_ver:
	kfree(fw_ver);
	return NULL;
}

static int hl_request_fw(struct hl_device *hdev,
				const struct firmware **firmware_p,
				const char *fw_name)
{
	size_t fw_size;
	int rc;

	rc = request_firmware(firmware_p, fw_name, hdev->dev);
	if (rc) {
		dev_err(hdev->dev, "Firmware file %s is not found! (error %d)\n",
				fw_name, rc);
		goto out;
	}

	fw_size = (*firmware_p)->size;
	if ((fw_size % 4) != 0) {
		dev_err(hdev->dev, "Illegal %s firmware size %zu\n",
				fw_name, fw_size);
		rc = -EINVAL;
		goto release_fw;
	}

	dev_dbg(hdev->dev, "%s firmware size == %zu\n", fw_name, fw_size);

	if (fw_size > FW_FILE_MAX_SIZE) {
		dev_err(hdev->dev,
			"FW file size %zu exceeds maximum of %u bytes\n",
			fw_size, FW_FILE_MAX_SIZE);
		rc = -EINVAL;
		goto release_fw;
	}

	return 0;

release_fw:
	release_firmware(*firmware_p);
out:
	return rc;
}

/**
 * hl_release_firmware() - release FW
 *
 * @fw: fw descriptor
 *
 * note: this inline function added to serve as a comprehensive mirror for the
 *       hl_request_fw function.
 */
static inline void hl_release_firmware(const struct firmware *fw)
{
	release_firmware(fw);
}

/**
 * hl_fw_copy_fw_to_device() - copy FW to device
 *
 * @hdev: pointer to hl_device structure.
 * @fw: fw descriptor
 * @dst: IO memory mapped address space to copy firmware to
 * @src_offset: offset in src FW to copy from
 * @size: amount of bytes to copy (0 to copy the whole binary)
 *
 * actual copy of FW binary data to device, shared by static and dynamic loaders
 */
static int hl_fw_copy_fw_to_device(struct hl_device *hdev,
				const struct firmware *fw, void __iomem *dst,
				u32 src_offset, u32 size)
{
	const void *fw_data;

	/* size 0 indicates to copy the whole file */
	if (!size)
		size = fw->size;

	if (src_offset + size > fw->size) {
		dev_err(hdev->dev,
			"size to copy(%u) and offset(%u) are invalid\n",
			size, src_offset);
		return -EINVAL;
	}

	fw_data = (const void *) fw->data;

	memcpy_toio(dst, fw_data + src_offset, size);
	return 0;
}

/**
 * hl_fw_copy_msg_to_device() - copy message to device
 *
 * @hdev: pointer to hl_device structure.
 * @msg: message
 * @dst: IO memory mapped address space to copy firmware to
 * @src_offset: offset in src message to copy from
 * @size: amount of bytes to copy (0 to copy the whole binary)
 *
 * actual copy of message data to device.
 */
static int hl_fw_copy_msg_to_device(struct hl_device *hdev,
		struct lkd_msg_comms *msg, void __iomem *dst,
		u32 src_offset, u32 size)
{
	void *msg_data;

	/* size 0 indicates to copy the whole file */
	if (!size)
		size = sizeof(struct lkd_msg_comms);

	if (src_offset + size > sizeof(struct lkd_msg_comms)) {
		dev_err(hdev->dev,
			"size to copy(%u) and offset(%u) are invalid\n",
			size, src_offset);
		return -EINVAL;
	}

	msg_data = (void *) msg;

	memcpy_toio(dst, msg_data + src_offset, size);

	return 0;
}

/**
 * hl_fw_load_fw_to_device() - Load F/W code to device's memory.
 *
 * @hdev: pointer to hl_device structure.
 * @fw_name: the firmware image name
 * @dst: IO memory mapped address space to copy firmware to
 * @src_offset: offset in src FW to copy from
 * @size: amount of bytes to copy (0 to copy the whole binary)
 *
 * Copy fw code from firmware file to device memory.
 *
 * Return: 0 on success, non-zero for failure.
 */
int hl_fw_load_fw_to_device(struct hl_device *hdev, const char *fw_name,
				void __iomem *dst, u32 src_offset, u32 size)
{
	const struct firmware *fw;
	int rc;

	rc = hl_request_fw(hdev, &fw, fw_name);
	if (rc)
		return rc;

	rc = hl_fw_copy_fw_to_device(hdev, fw, dst, src_offset, size);

	hl_release_firmware(fw);
	return rc;
}

int hl_fw_send_pci_access_msg(struct hl_device *hdev, u32 opcode)
{
	struct cpucp_packet pkt = {};

	pkt.ctl = cpu_to_le32(opcode << CPUCP_PKT_CTL_OPCODE_SHIFT);

	return hdev->asic_funcs->send_cpu_message(hdev, (u32 *) &pkt,
						sizeof(pkt), 0, NULL);
}

int hl_fw_send_cpu_message(struct hl_device *hdev, u32 hw_queue_id, u32 *msg,
				u16 len, u32 timeout, u64 *result)
{
	struct hl_hw_queue *queue = &hdev->kernel_queues[hw_queue_id];
	struct asic_fixed_properties *prop = &hdev->asic_prop;
	struct cpucp_packet *pkt;
	dma_addr_t pkt_dma_addr;
	struct hl_bd *sent_bd;
	u32 tmp, expected_ack_val, pi;
	int rc = 0;

	pkt = hdev->asic_funcs->cpu_accessible_dma_pool_alloc(hdev, len,
								&pkt_dma_addr);
	if (!pkt) {
		dev_err(hdev->dev,
			"Failed to allocate DMA memory for packet to CPU\n");
		return -ENOMEM;
	}

	memcpy(pkt, msg, len);

	mutex_lock(&hdev->send_cpu_message_lock);

	if (hdev->disabled)
		goto out;

	if (hdev->device_cpu_disabled) {
		rc = -EIO;
		goto out;
	}

	/* set fence to a non valid value */
	pkt->fence = cpu_to_le32(UINT_MAX);
	pi = queue->pi;

	/*
	 * The CPU queue is a synchronous queue with an effective depth of
	 * a single entry (although it is allocated with room for multiple
	 * entries). We lock on it using 'send_cpu_message_lock' which
	 * serializes accesses to the CPU queue.
	 * Which means that we don't need to lock the access to the entire H/W
	 * queues module when submitting a JOB to the CPU queue.
	 */
	hl_hw_queue_submit_bd(hdev, queue, hl_queue_inc_ptr(queue->pi), len, pkt_dma_addr);

	if (prop->fw_app_cpu_boot_dev_sts0 & CPU_BOOT_DEV_STS0_PKT_PI_ACK_EN)
		expected_ack_val = queue->pi;
	else
		expected_ack_val = CPUCP_PACKET_FENCE_VAL;

	rc = hl_poll_timeout_memory(hdev, &pkt->fence, tmp,
				(tmp == expected_ack_val), 1000,
				timeout, true);

	hl_hw_queue_inc_ci_kernel(hdev, hw_queue_id);

	if (rc == -ETIMEDOUT) {
		dev_err(hdev->dev, "Device CPU packet timeout (0x%x)\n", tmp);
		hdev->device_cpu_disabled = true;
		goto out;
	}

	tmp = le32_to_cpu(pkt->ctl);

	rc = (tmp & CPUCP_PKT_CTL_RC_MASK) >> CPUCP_PKT_CTL_RC_SHIFT;
	if (rc) {
		dev_err(hdev->dev, "F/W ERROR %d for CPU packet %d\n",
			rc,
			(tmp & CPUCP_PKT_CTL_OPCODE_MASK)
						>> CPUCP_PKT_CTL_OPCODE_SHIFT);
		rc = -EIO;
	} else if (result) {
		*result = le64_to_cpu(pkt->result);
	}

	/* Scrub previous buffer descriptor 'ctl' field which contains the
	 * previous PI value written during packet submission.
	 * We must do this or else F/W can read an old value upon queue wraparound.
	 */
	sent_bd = queue->kernel_address;
	sent_bd += hl_pi_2_offset(pi);
	sent_bd->ctl = cpu_to_le32(UINT_MAX);

out:
	mutex_unlock(&hdev->send_cpu_message_lock);

	hdev->asic_funcs->cpu_accessible_dma_pool_free(hdev, len, pkt);

	return rc;
}

int hl_fw_unmask_irq(struct hl_device *hdev, u16 event_type)
{
	struct cpucp_packet pkt;
	u64 result;
	int rc;

	memset(&pkt, 0, sizeof(pkt));

	pkt.ctl = cpu_to_le32(CPUCP_PACKET_UNMASK_RAZWI_IRQ <<
				CPUCP_PKT_CTL_OPCODE_SHIFT);
	pkt.value = cpu_to_le64(event_type);

	rc = hdev->asic_funcs->send_cpu_message(hdev, (u32 *) &pkt, sizeof(pkt),
						0, &result);

	if (rc)
		dev_err(hdev->dev, "failed to unmask RAZWI IRQ %d", event_type);

	return rc;
}

int hl_fw_unmask_irq_arr(struct hl_device *hdev, const u32 *irq_arr,
		size_t irq_arr_size)
{
	struct cpucp_unmask_irq_arr_packet *pkt;
	size_t total_pkt_size;
	u64 result;
	int rc;

	total_pkt_size = sizeof(struct cpucp_unmask_irq_arr_packet) +
			irq_arr_size;

	/* data should be aligned to 8 bytes in order to CPU-CP to copy it */
	total_pkt_size = (total_pkt_size + 0x7) & ~0x7;

	/* total_pkt_size is casted to u16 later on */
	if (total_pkt_size > USHRT_MAX) {
		dev_err(hdev->dev, "too many elements in IRQ array\n");
		return -EINVAL;
	}

	pkt = kzalloc(total_pkt_size, GFP_KERNEL);
	if (!pkt)
		return -ENOMEM;

	pkt->length = cpu_to_le32(irq_arr_size / sizeof(irq_arr[0]));
	memcpy(&pkt->irqs, irq_arr, irq_arr_size);

	pkt->cpucp_pkt.ctl = cpu_to_le32(CPUCP_PACKET_UNMASK_RAZWI_IRQ_ARRAY <<
						CPUCP_PKT_CTL_OPCODE_SHIFT);

	rc = hdev->asic_funcs->send_cpu_message(hdev, (u32 *) pkt,
						total_pkt_size, 0, &result);

	if (rc)
		dev_err(hdev->dev, "failed to unmask IRQ array\n");

	kfree(pkt);

	return rc;
}

int hl_fw_test_cpu_queue(struct hl_device *hdev)
{
	struct cpucp_packet test_pkt = {};
	u64 result;
	int rc;

	test_pkt.ctl = cpu_to_le32(CPUCP_PACKET_TEST <<
					CPUCP_PKT_CTL_OPCODE_SHIFT);
	test_pkt.value = cpu_to_le64(CPUCP_PACKET_FENCE_VAL);

	rc = hdev->asic_funcs->send_cpu_message(hdev, (u32 *) &test_pkt,
						sizeof(test_pkt), 0, &result);

	if (!rc) {
		if (result != CPUCP_PACKET_FENCE_VAL)
			dev_err(hdev->dev,
				"CPU queue test failed (%#08llx)\n", result);
	} else {
		dev_err(hdev->dev, "CPU queue test failed, error %d\n", rc);
	}

	return rc;
}

void *hl_fw_cpu_accessible_dma_pool_alloc(struct hl_device *hdev, size_t size,
						dma_addr_t *dma_handle)
{
	u64 kernel_addr;

	kernel_addr = gen_pool_alloc(hdev->cpu_accessible_dma_pool, size);

	*dma_handle = hdev->cpu_accessible_dma_address +
		(kernel_addr - (u64) (uintptr_t) hdev->cpu_accessible_dma_mem);

	return (void *) (uintptr_t) kernel_addr;
}

void hl_fw_cpu_accessible_dma_pool_free(struct hl_device *hdev, size_t size,
					void *vaddr)
{
	gen_pool_free(hdev->cpu_accessible_dma_pool, (u64) (uintptr_t) vaddr,
			size);
}

int hl_fw_send_heartbeat(struct hl_device *hdev)
{
	struct cpucp_packet hb_pkt;
	u64 result;
	int rc;

	memset(&hb_pkt, 0, sizeof(hb_pkt));
	hb_pkt.ctl = cpu_to_le32(CPUCP_PACKET_TEST <<
					CPUCP_PKT_CTL_OPCODE_SHIFT);
	hb_pkt.value = cpu_to_le64(CPUCP_PACKET_FENCE_VAL);

	rc = hdev->asic_funcs->send_cpu_message(hdev, (u32 *) &hb_pkt,
						sizeof(hb_pkt), 0, &result);

	if ((rc) || (result != CPUCP_PACKET_FENCE_VAL))
		return -EIO;

	if (le32_to_cpu(hb_pkt.status_mask) &
					CPUCP_PKT_HB_STATUS_EQ_FAULT_MASK) {
		dev_warn(hdev->dev, "FW reported EQ fault during heartbeat\n");
		rc = -EIO;
	}

	return rc;
}

static bool fw_report_boot_dev0(struct hl_device *hdev, u32 err_val,
								u32 sts_val)
{
	bool err_exists = false;

	if (!(err_val & CPU_BOOT_ERR0_ENABLED))
		return false;

	if (err_val & CPU_BOOT_ERR0_DRAM_INIT_FAIL) {
		dev_err(hdev->dev,
			"Device boot error - DRAM initialization failed\n");
		err_exists = true;
	}

	if (err_val & CPU_BOOT_ERR0_FIT_CORRUPTED) {
		dev_err(hdev->dev, "Device boot error - FIT image corrupted\n");
		err_exists = true;
	}

	if (err_val & CPU_BOOT_ERR0_TS_INIT_FAIL) {
		dev_err(hdev->dev,
			"Device boot error - Thermal Sensor initialization failed\n");
		err_exists = true;
	}

	if (err_val & CPU_BOOT_ERR0_BMC_WAIT_SKIPPED) {
		if (hdev->bmc_enable) {
			dev_err(hdev->dev,
				"Device boot error - Skipped waiting for BMC\n");
			err_exists = true;
		} else {
			dev_info(hdev->dev,
				"Device boot message - Skipped waiting for BMC\n");
			/* This is an info so we don't want it to disable the
			 * device
			 */
			err_val &= ~CPU_BOOT_ERR0_BMC_WAIT_SKIPPED;
		}
	}

	if (err_val & CPU_BOOT_ERR0_NIC_DATA_NOT_RDY) {
		dev_err(hdev->dev,
			"Device boot error - Serdes data from BMC not available\n");
		err_exists = true;
	}

	if (err_val & CPU_BOOT_ERR0_NIC_FW_FAIL) {
		dev_err(hdev->dev,
			"Device boot error - NIC F/W initialization failed\n");
		err_exists = true;
	}

	if (err_val & CPU_BOOT_ERR0_SECURITY_NOT_RDY) {
		dev_err(hdev->dev,
			"Device boot warning - security not ready\n");
		err_exists = true;
	}

	if (err_val & CPU_BOOT_ERR0_SECURITY_FAIL) {
		dev_err(hdev->dev, "Device boot error - security failure\n");
		err_exists = true;
	}

	if (err_val & CPU_BOOT_ERR0_EFUSE_FAIL) {
		dev_err(hdev->dev, "Device boot error - eFuse failure\n");
		err_exists = true;
	}

	if (err_val & CPU_BOOT_ERR0_SEC_IMG_VER_FAIL) {
		dev_err(hdev->dev, "Device boot error - Failed to load preboot secondary image\n");
		err_exists = true;
	}

	if (err_val & CPU_BOOT_ERR0_PLL_FAIL) {
		dev_err(hdev->dev, "Device boot error - PLL failure\n");
		err_exists = true;
	}

	if (err_val & CPU_BOOT_ERR0_DEVICE_UNUSABLE_FAIL) {
		/* Ignore this bit, don't prevent driver loading */
		dev_dbg(hdev->dev, "device unusable status is set\n");
		err_val &= ~CPU_BOOT_ERR0_DEVICE_UNUSABLE_FAIL;
	}

	if (sts_val & CPU_BOOT_DEV_STS0_ENABLED)
		dev_dbg(hdev->dev, "Device status0 %#x\n", sts_val);

	/* All warnings should go here in order not to reach the unknown error validation */
	if (err_val & CPU_BOOT_ERR0_DRAM_SKIPPED) {
		dev_warn(hdev->dev,
			"Device boot warning - Skipped DRAM initialization\n");
		/* This is a warning so we don't want it to disable the
		 * device
		 */
		err_val &= ~CPU_BOOT_ERR0_DRAM_SKIPPED;
	}

	if (err_val & CPU_BOOT_ERR0_PRI_IMG_VER_FAIL) {
		dev_warn(hdev->dev,
			"Device boot warning - Failed to load preboot primary image\n");
		/* This is a warning so we don't want it to disable the
		 * device as we have a secondary preboot image
		 */
		err_val &= ~CPU_BOOT_ERR0_PRI_IMG_VER_FAIL;
	}

	if (err_val & CPU_BOOT_ERR0_TPM_FAIL) {
		dev_warn(hdev->dev,
			"Device boot warning - TPM failure\n");
		/* This is a warning so we don't want it to disable the
		 * device
		 */
		err_val &= ~CPU_BOOT_ERR0_TPM_FAIL;
	}

	if (!err_exists && (err_val & ~CPU_BOOT_ERR0_ENABLED)) {
		dev_err(hdev->dev,
			"Device boot error - unknown ERR0 error 0x%08x\n", err_val);
		err_exists = true;
	}

	/* return error only if it's in the predefined mask */
	if (err_exists && ((err_val & ~CPU_BOOT_ERR0_ENABLED) &
				lower_32_bits(hdev->boot_error_status_mask)))
		return true;

	return false;
}

/* placeholder for ERR1 as no errors defined there yet */
static bool fw_report_boot_dev1(struct hl_device *hdev, u32 err_val,
								u32 sts_val)
{
	/*
	 * keep this variable to preserve the logic of the function.
	 * this way it would require less modifications when error will be
	 * added to DEV_ERR1
	 */
	bool err_exists = false;

	if (!(err_val & CPU_BOOT_ERR1_ENABLED))
		return false;

	if (sts_val & CPU_BOOT_DEV_STS1_ENABLED)
		dev_dbg(hdev->dev, "Device status1 %#x\n", sts_val);

	if (!err_exists && (err_val & ~CPU_BOOT_ERR1_ENABLED)) {
		dev_err(hdev->dev,
			"Device boot error - unknown ERR1 error 0x%08x\n",
								err_val);
		err_exists = true;
	}

	/* return error only if it's in the predefined mask */
	if (err_exists && ((err_val & ~CPU_BOOT_ERR1_ENABLED) &
				upper_32_bits(hdev->boot_error_status_mask)))
		return true;

	return false;
}

static int fw_read_errors(struct hl_device *hdev, u32 boot_err0_reg,
				u32 boot_err1_reg, u32 cpu_boot_dev_status0_reg,
				u32 cpu_boot_dev_status1_reg)
{
	u32 err_val, status_val;
	bool err_exists = false;

	/* Some of the firmware status codes are deprecated in newer f/w
	 * versions. In those versions, the errors are reported
	 * in different registers. Therefore, we need to check those
	 * registers and print the exact errors. Moreover, there
	 * may be multiple errors, so we need to report on each error
	 * separately. Some of the error codes might indicate a state
	 * that is not an error per-se, but it is an error in production
	 * environment
	 */
	err_val = RREG32(boot_err0_reg);
	status_val = RREG32(cpu_boot_dev_status0_reg);
	err_exists = fw_report_boot_dev0(hdev, err_val, status_val);

	err_val = RREG32(boot_err1_reg);
	status_val = RREG32(cpu_boot_dev_status1_reg);
	err_exists |= fw_report_boot_dev1(hdev, err_val, status_val);

	if (err_exists)
		return -EIO;

	return 0;
}

int hl_fw_cpucp_info_get(struct hl_device *hdev,
				u32 sts_boot_dev_sts0_reg,
				u32 sts_boot_dev_sts1_reg, u32 boot_err0_reg,
				u32 boot_err1_reg)
{
	struct asic_fixed_properties *prop = &hdev->asic_prop;
	struct cpucp_packet pkt = {};
	dma_addr_t cpucp_info_dma_addr;
	void *cpucp_info_cpu_addr;
	char *kernel_ver;
	u64 result;
	int rc;

	cpucp_info_cpu_addr =
			hdev->asic_funcs->cpu_accessible_dma_pool_alloc(hdev,
					sizeof(struct cpucp_info),
					&cpucp_info_dma_addr);
	if (!cpucp_info_cpu_addr) {
		dev_err(hdev->dev,
			"Failed to allocate DMA memory for CPU-CP info packet\n");
		return -ENOMEM;
	}

	memset(cpucp_info_cpu_addr, 0, sizeof(struct cpucp_info));

	pkt.ctl = cpu_to_le32(CPUCP_PACKET_INFO_GET <<
				CPUCP_PKT_CTL_OPCODE_SHIFT);
	pkt.addr = cpu_to_le64(cpucp_info_dma_addr);
	pkt.data_max_size = cpu_to_le32(sizeof(struct cpucp_info));

	rc = hdev->asic_funcs->send_cpu_message(hdev, (u32 *) &pkt, sizeof(pkt),
					HL_CPUCP_INFO_TIMEOUT_USEC, &result);
	if (rc) {
		dev_err(hdev->dev,
			"Failed to handle CPU-CP info pkt, error %d\n", rc);
		goto out;
	}

	rc = fw_read_errors(hdev, boot_err0_reg, boot_err1_reg,
				sts_boot_dev_sts0_reg, sts_boot_dev_sts1_reg);
	if (rc) {
		dev_err(hdev->dev, "Errors in device boot\n");
		goto out;
	}

	memcpy(&prop->cpucp_info, cpucp_info_cpu_addr,
			sizeof(prop->cpucp_info));

	rc = hl_build_hwmon_channel_info(hdev, prop->cpucp_info.sensors);
	if (rc) {
		dev_err(hdev->dev,
			"Failed to build hwmon channel info, error %d\n", rc);
		rc = -EFAULT;
		goto out;
	}

	kernel_ver = extract_fw_ver_from_str(prop->cpucp_info.kernel_version);
	if (kernel_ver) {
		dev_info(hdev->dev, "Linux version %s", kernel_ver);
		kfree(kernel_ver);
	}

	/* assume EQ code doesn't need to check eqe index */
	hdev->event_queue.check_eqe_index = false;

	/* Read FW application security bits again */
	if (prop->fw_cpu_boot_dev_sts0_valid) {
		prop->fw_app_cpu_boot_dev_sts0 = RREG32(sts_boot_dev_sts0_reg);
		if (prop->fw_app_cpu_boot_dev_sts0 &
				CPU_BOOT_DEV_STS0_EQ_INDEX_EN)
			hdev->event_queue.check_eqe_index = true;
	}

	if (prop->fw_cpu_boot_dev_sts1_valid)
		prop->fw_app_cpu_boot_dev_sts1 = RREG32(sts_boot_dev_sts1_reg);

out:
	hdev->asic_funcs->cpu_accessible_dma_pool_free(hdev,
			sizeof(struct cpucp_info), cpucp_info_cpu_addr);

	return rc;
}

static int hl_fw_send_msi_info_msg(struct hl_device *hdev)
{
	struct cpucp_array_data_packet *pkt;
	size_t total_pkt_size, data_size;
	u64 result;
	int rc;

	/* skip sending this info for unsupported ASICs */
	if (!hdev->asic_funcs->get_msi_info)
		return 0;

	data_size = CPUCP_NUM_OF_MSI_TYPES * sizeof(u32);
	total_pkt_size = sizeof(struct cpucp_array_data_packet) + data_size;

	/* data should be aligned to 8 bytes in order to CPU-CP to copy it */
	total_pkt_size = (total_pkt_size + 0x7) & ~0x7;

	/* total_pkt_size is casted to u16 later on */
	if (total_pkt_size > USHRT_MAX) {
		dev_err(hdev->dev, "CPUCP array data is too big\n");
		return -EINVAL;
	}

	pkt = kzalloc(total_pkt_size, GFP_KERNEL);
	if (!pkt)
		return -ENOMEM;

	pkt->length = cpu_to_le32(CPUCP_NUM_OF_MSI_TYPES);

	memset((void *) &pkt->data, 0xFF, data_size);
	hdev->asic_funcs->get_msi_info(pkt->data);

	pkt->cpucp_pkt.ctl = cpu_to_le32(CPUCP_PACKET_MSI_INFO_SET <<
						CPUCP_PKT_CTL_OPCODE_SHIFT);

	rc = hdev->asic_funcs->send_cpu_message(hdev, (u32 *)pkt,
						total_pkt_size, 0, &result);

	/*
	 * in case packet result is invalid it means that FW does not support
	 * this feature and will use default/hard coded MSI values. no reason
	 * to stop the boot
	 */
	if (rc && result == cpucp_packet_invalid)
		rc = 0;

	if (rc)
		dev_err(hdev->dev, "failed to send CPUCP array data\n");

	kfree(pkt);

	return rc;
}

int hl_fw_cpucp_handshake(struct hl_device *hdev,
				u32 sts_boot_dev_sts0_reg,
				u32 sts_boot_dev_sts1_reg, u32 boot_err0_reg,
				u32 boot_err1_reg)
{
	int rc;

	rc = hl_fw_cpucp_info_get(hdev, sts_boot_dev_sts0_reg,
					sts_boot_dev_sts1_reg, boot_err0_reg,
					boot_err1_reg);
	if (rc)
		return rc;

	return hl_fw_send_msi_info_msg(hdev);
}

int hl_fw_get_eeprom_data(struct hl_device *hdev, void *data, size_t max_size)
{
	struct cpucp_packet pkt = {};
	void *eeprom_info_cpu_addr;
	dma_addr_t eeprom_info_dma_addr;
	u64 result;
	int rc;

	eeprom_info_cpu_addr =
			hdev->asic_funcs->cpu_accessible_dma_pool_alloc(hdev,
					max_size, &eeprom_info_dma_addr);
	if (!eeprom_info_cpu_addr) {
		dev_err(hdev->dev,
			"Failed to allocate DMA memory for CPU-CP EEPROM packet\n");
		return -ENOMEM;
	}

	memset(eeprom_info_cpu_addr, 0, max_size);

	pkt.ctl = cpu_to_le32(CPUCP_PACKET_EEPROM_DATA_GET <<
				CPUCP_PKT_CTL_OPCODE_SHIFT);
	pkt.addr = cpu_to_le64(eeprom_info_dma_addr);
	pkt.data_max_size = cpu_to_le32(max_size);

	rc = hdev->asic_funcs->send_cpu_message(hdev, (u32 *) &pkt, sizeof(pkt),
			HL_CPUCP_EEPROM_TIMEOUT_USEC, &result);

	if (rc) {
		dev_err(hdev->dev,
			"Failed to handle CPU-CP EEPROM packet, error %d\n",
			rc);
		goto out;
	}

	/* result contains the actual size */
	memcpy(data, eeprom_info_cpu_addr, min((size_t)result, max_size));

out:
	hdev->asic_funcs->cpu_accessible_dma_pool_free(hdev, max_size,
			eeprom_info_cpu_addr);

	return rc;
}

int hl_fw_cpucp_pci_counters_get(struct hl_device *hdev,
		struct hl_info_pci_counters *counters)
{
	struct cpucp_packet pkt = {};
	u64 result;
	int rc;

	pkt.ctl = cpu_to_le32(CPUCP_PACKET_PCIE_THROUGHPUT_GET <<
			CPUCP_PKT_CTL_OPCODE_SHIFT);

	/* Fetch PCI rx counter */
	pkt.index = cpu_to_le32(cpucp_pcie_throughput_rx);
	rc = hdev->asic_funcs->send_cpu_message(hdev, (u32 *) &pkt, sizeof(pkt),
					HL_CPUCP_INFO_TIMEOUT_USEC, &result);
	if (rc) {
		dev_err(hdev->dev,
			"Failed to handle CPU-CP PCI info pkt, error %d\n", rc);
		return rc;
	}
	counters->rx_throughput = result;

	memset(&pkt, 0, sizeof(pkt));
	pkt.ctl = cpu_to_le32(CPUCP_PACKET_PCIE_THROUGHPUT_GET <<
			CPUCP_PKT_CTL_OPCODE_SHIFT);

	/* Fetch PCI tx counter */
	pkt.index = cpu_to_le32(cpucp_pcie_throughput_tx);
	rc = hdev->asic_funcs->send_cpu_message(hdev, (u32 *) &pkt, sizeof(pkt),
					HL_CPUCP_INFO_TIMEOUT_USEC, &result);
	if (rc) {
		dev_err(hdev->dev,
			"Failed to handle CPU-CP PCI info pkt, error %d\n", rc);
		return rc;
	}
	counters->tx_throughput = result;

	/* Fetch PCI replay counter */
	memset(&pkt, 0, sizeof(pkt));
	pkt.ctl = cpu_to_le32(CPUCP_PACKET_PCIE_REPLAY_CNT_GET <<
			CPUCP_PKT_CTL_OPCODE_SHIFT);

	rc = hdev->asic_funcs->send_cpu_message(hdev, (u32 *) &pkt, sizeof(pkt),
			HL_CPUCP_INFO_TIMEOUT_USEC, &result);
	if (rc) {
		dev_err(hdev->dev,
			"Failed to handle CPU-CP PCI info pkt, error %d\n", rc);
		return rc;
	}
	counters->replay_cnt = (u32) result;

	return rc;
}

int hl_fw_cpucp_total_energy_get(struct hl_device *hdev, u64 *total_energy)
{
	struct cpucp_packet pkt = {};
	u64 result;
	int rc;

	pkt.ctl = cpu_to_le32(CPUCP_PACKET_TOTAL_ENERGY_GET <<
				CPUCP_PKT_CTL_OPCODE_SHIFT);

	rc = hdev->asic_funcs->send_cpu_message(hdev, (u32 *) &pkt, sizeof(pkt),
					HL_CPUCP_INFO_TIMEOUT_USEC, &result);
	if (rc) {
		dev_err(hdev->dev,
			"Failed to handle CpuCP total energy pkt, error %d\n",
				rc);
		return rc;
	}

	*total_energy = result;

	return rc;
}

int get_used_pll_index(struct hl_device *hdev, u32 input_pll_index,
						enum pll_index *pll_index)
{
	struct asic_fixed_properties *prop = &hdev->asic_prop;
	u8 pll_byte, pll_bit_off;
	bool dynamic_pll;
	int fw_pll_idx;

	dynamic_pll = !!(prop->fw_app_cpu_boot_dev_sts0 &
						CPU_BOOT_DEV_STS0_DYN_PLL_EN);

	if (!dynamic_pll) {
		/*
		 * in case we are working with legacy FW (each asic has unique
		 * PLL numbering) use the driver based index as they are
		 * aligned with fw legacy numbering
		 */
		*pll_index = input_pll_index;
		return 0;
	}

	/* retrieve a FW compatible PLL index based on
	 * ASIC specific user request
	 */
	fw_pll_idx = hdev->asic_funcs->map_pll_idx_to_fw_idx(input_pll_index);
	if (fw_pll_idx < 0) {
		dev_err(hdev->dev, "Invalid PLL index (%u) error %d\n",
			input_pll_index, fw_pll_idx);
		return -EINVAL;
	}

	/* PLL map is a u8 array */
	pll_byte = prop->cpucp_info.pll_map[fw_pll_idx >> 3];
	pll_bit_off = fw_pll_idx & 0x7;

	if (!(pll_byte & BIT(pll_bit_off))) {
		dev_err(hdev->dev, "PLL index %d is not supported\n",
			fw_pll_idx);
		return -EINVAL;
	}

	*pll_index = fw_pll_idx;

	return 0;
}

int hl_fw_cpucp_pll_info_get(struct hl_device *hdev, u32 pll_index,
		u16 *pll_freq_arr)
{
	struct cpucp_packet pkt;
	enum pll_index used_pll_idx;
	u64 result;
	int rc;

	rc = get_used_pll_index(hdev, pll_index, &used_pll_idx);
	if (rc)
		return rc;

	memset(&pkt, 0, sizeof(pkt));

	pkt.ctl = cpu_to_le32(CPUCP_PACKET_PLL_INFO_GET <<
				CPUCP_PKT_CTL_OPCODE_SHIFT);
	pkt.pll_type = __cpu_to_le16((u16)used_pll_idx);

	rc = hdev->asic_funcs->send_cpu_message(hdev, (u32 *) &pkt, sizeof(pkt),
			HL_CPUCP_INFO_TIMEOUT_USEC, &result);
	if (rc)
		dev_err(hdev->dev, "Failed to read PLL info, error %d\n", rc);

	pll_freq_arr[0] = FIELD_GET(CPUCP_PKT_RES_PLL_OUT0_MASK, result);
	pll_freq_arr[1] = FIELD_GET(CPUCP_PKT_RES_PLL_OUT1_MASK, result);
	pll_freq_arr[2] = FIELD_GET(CPUCP_PKT_RES_PLL_OUT2_MASK, result);
	pll_freq_arr[3] = FIELD_GET(CPUCP_PKT_RES_PLL_OUT3_MASK, result);

	return rc;
}

int hl_fw_cpucp_power_get(struct hl_device *hdev, u64 *power)
{
	struct cpucp_packet pkt;
	u64 result;
	int rc;

	memset(&pkt, 0, sizeof(pkt));

	pkt.ctl = cpu_to_le32(CPUCP_PACKET_POWER_GET <<
				CPUCP_PKT_CTL_OPCODE_SHIFT);
	pkt.type = cpu_to_le16(CPUCP_POWER_INPUT);

	rc = hdev->asic_funcs->send_cpu_message(hdev, (u32 *) &pkt, sizeof(pkt),
			HL_CPUCP_INFO_TIMEOUT_USEC, &result);
	if (rc) {
		dev_err(hdev->dev, "Failed to read power, error %d\n", rc);
		return rc;
	}

	*power = result;

	return rc;
}

int hl_fw_dram_replaced_row_get(struct hl_device *hdev,
				struct cpucp_hbm_row_info *info)
{
	struct cpucp_hbm_row_info *cpucp_repl_rows_info_cpu_addr;
	dma_addr_t cpucp_repl_rows_info_dma_addr;
	struct cpucp_packet pkt = {};
	u64 result;
	int rc;

	cpucp_repl_rows_info_cpu_addr =
			hdev->asic_funcs->cpu_accessible_dma_pool_alloc(hdev,
					sizeof(struct cpucp_hbm_row_info),
					&cpucp_repl_rows_info_dma_addr);
	if (!cpucp_repl_rows_info_cpu_addr) {
		dev_err(hdev->dev,
			"Failed to allocate DMA memory for CPU-CP replaced rows info packet\n");
		return -ENOMEM;
	}

	memset(cpucp_repl_rows_info_cpu_addr, 0, sizeof(struct cpucp_hbm_row_info));

	pkt.ctl = cpu_to_le32(CPUCP_PACKET_HBM_REPLACED_ROWS_INFO_GET <<
					CPUCP_PKT_CTL_OPCODE_SHIFT);
	pkt.addr = cpu_to_le64(cpucp_repl_rows_info_dma_addr);
	pkt.data_max_size = cpu_to_le32(sizeof(struct cpucp_hbm_row_info));

	rc = hdev->asic_funcs->send_cpu_message(hdev, (u32 *) &pkt, sizeof(pkt),
					HL_CPUCP_INFO_TIMEOUT_USEC, &result);
	if (rc) {
		dev_err(hdev->dev,
			"Failed to handle CPU-CP replaced rows info pkt, error %d\n", rc);
		goto out;
	}

	memcpy(info, cpucp_repl_rows_info_cpu_addr, sizeof(*info));

out:
	hdev->asic_funcs->cpu_accessible_dma_pool_free(hdev,
					sizeof(struct cpucp_hbm_row_info),
					cpucp_repl_rows_info_cpu_addr);

	return rc;
}

int hl_fw_dram_pending_row_get(struct hl_device *hdev, u32 *pend_rows_num)
{
	struct cpucp_packet pkt;
	u64 result;
	int rc;

	memset(&pkt, 0, sizeof(pkt));

	pkt.ctl = cpu_to_le32(CPUCP_PACKET_HBM_PENDING_ROWS_STATUS << CPUCP_PKT_CTL_OPCODE_SHIFT);

	rc = hdev->asic_funcs->send_cpu_message(hdev, (u32 *) &pkt, sizeof(pkt), 0, &result);
	if (rc) {
		dev_err(hdev->dev,
				"Failed to handle CPU-CP pending rows info pkt, error %d\n", rc);
		goto out;
	}

	*pend_rows_num = (u32) result;
out:
	return rc;
}

int hl_fw_cpucp_engine_core_asid_set(struct hl_device *hdev, u32 asid)
{
	struct cpucp_packet pkt;
	int rc;

	memset(&pkt, 0, sizeof(pkt));

	pkt.ctl = cpu_to_le32(CPUCP_PACKET_ENGINE_CORE_ASID_SET << CPUCP_PKT_CTL_OPCODE_SHIFT);
	pkt.value = cpu_to_le64(asid);

	rc = hdev->asic_funcs->send_cpu_message(hdev, (u32 *) &pkt, sizeof(pkt),
						HL_CPUCP_INFO_TIMEOUT_USEC, NULL);
	if (rc)
		dev_err(hdev->dev,
			"Failed on ASID configuration request for engine core, error %d\n",
			rc);

	return rc;
}

void hl_fw_ask_hard_reset_without_linux(struct hl_device *hdev)
{
	struct static_fw_load_mgr *static_loader =
			&hdev->fw_loader.static_loader;
	int rc;

	if (hdev->asic_prop.dynamic_fw_load) {
		rc = hl_fw_dynamic_send_protocol_cmd(hdev, &hdev->fw_loader,
				COMMS_RST_DEV, 0, false,
				hdev->fw_loader.cpu_timeout);
		if (rc)
			dev_warn(hdev->dev, "Failed sending COMMS_RST_DEV\n");
	} else {
		WREG32(static_loader->kmd_msg_to_cpu_reg, KMD_MSG_RST_DEV);
	}
}

void hl_fw_ask_halt_machine_without_linux(struct hl_device *hdev)
{
	struct static_fw_load_mgr *static_loader =
			&hdev->fw_loader.static_loader;
	int rc;

	if (hdev->device_cpu_is_halted)
		return;

	/* Stop device CPU to make sure nothing bad happens */
	if (hdev->asic_prop.dynamic_fw_load) {
		rc = hl_fw_dynamic_send_protocol_cmd(hdev, &hdev->fw_loader,
				COMMS_GOTO_WFE, 0, true,
				hdev->fw_loader.cpu_timeout);
		if (rc)
			dev_warn(hdev->dev, "Failed sending COMMS_GOTO_WFE\n");
	} else {
		WREG32(static_loader->kmd_msg_to_cpu_reg, KMD_MSG_GOTO_WFE);
		msleep(static_loader->cpu_reset_wait_msec);

		/* Must clear this register in order to prevent preboot
		 * from reading WFE after reboot
		 */
		WREG32(static_loader->kmd_msg_to_cpu_reg, KMD_MSG_NA);
	}

	hdev->device_cpu_is_halted = true;
}

static void detect_cpu_boot_status(struct hl_device *hdev, u32 status)
{
	/* Some of the status codes below are deprecated in newer f/w
	 * versions but we keep them here for backward compatibility
	 */
	switch (status) {
	case CPU_BOOT_STATUS_NA:
		dev_err(hdev->dev,
			"Device boot progress - BTL/ROM did NOT run\n");
		break;
	case CPU_BOOT_STATUS_IN_WFE:
		dev_err(hdev->dev,
			"Device boot progress - Stuck inside WFE loop\n");
		break;
	case CPU_BOOT_STATUS_IN_BTL:
		dev_err(hdev->dev,
			"Device boot progress - Stuck in BTL\n");
		break;
	case CPU_BOOT_STATUS_IN_PREBOOT:
		dev_err(hdev->dev,
			"Device boot progress - Stuck in Preboot\n");
		break;
	case CPU_BOOT_STATUS_IN_SPL:
		dev_err(hdev->dev,
			"Device boot progress - Stuck in SPL\n");
		break;
	case CPU_BOOT_STATUS_IN_UBOOT:
		dev_err(hdev->dev,
			"Device boot progress - Stuck in u-boot\n");
		break;
	case CPU_BOOT_STATUS_DRAM_INIT_FAIL:
		dev_err(hdev->dev,
			"Device boot progress - DRAM initialization failed\n");
		break;
	case CPU_BOOT_STATUS_UBOOT_NOT_READY:
		dev_err(hdev->dev,
			"Device boot progress - Cannot boot\n");
		break;
	case CPU_BOOT_STATUS_TS_INIT_FAIL:
		dev_err(hdev->dev,
			"Device boot progress - Thermal Sensor initialization failed\n");
		break;
	case CPU_BOOT_STATUS_SECURITY_READY:
		dev_err(hdev->dev,
			"Device boot progress - Stuck in preboot after security initialization\n");
		break;
	default:
		dev_err(hdev->dev,
			"Device boot progress - Invalid status code %d\n",
			status);
		break;
	}
}

static int hl_fw_read_preboot_caps(struct hl_device *hdev,
					u32 cpu_boot_status_reg,
					u32 sts_boot_dev_sts0_reg,
					u32 sts_boot_dev_sts1_reg,
					u32 boot_err0_reg, u32 boot_err1_reg,
					u32 timeout)
{
	struct asic_fixed_properties *prop = &hdev->asic_prop;
	u32 status, reg_val;
	int rc;

	/* Need to check two possible scenarios:
	 *
	 * CPU_BOOT_STATUS_WAITING_FOR_BOOT_FIT - for newer firmwares where
	 * the preboot is waiting for the boot fit
	 *
	 * All other status values - for older firmwares where the uboot was
	 * loaded from the FLASH
	 */
	rc = hl_poll_timeout(
		hdev,
		cpu_boot_status_reg,
		status,
		(status == CPU_BOOT_STATUS_IN_UBOOT) ||
		(status == CPU_BOOT_STATUS_DRAM_RDY) ||
		(status == CPU_BOOT_STATUS_NIC_FW_RDY) ||
		(status == CPU_BOOT_STATUS_READY_TO_BOOT) ||
		(status == CPU_BOOT_STATUS_WAITING_FOR_BOOT_FIT),
		hdev->fw_poll_interval_usec,
		timeout);

	if (rc) {
		dev_err(hdev->dev, "CPU boot ready status timeout\n");
		detect_cpu_boot_status(hdev, status);

		/* If we read all FF, then something is totally wrong, no point
		 * of reading specific errors
		 */
		if (status != -1)
			fw_read_errors(hdev, boot_err0_reg, boot_err1_reg,
							sts_boot_dev_sts0_reg,
							sts_boot_dev_sts1_reg);
		return -EIO;
	}

	/*
	 * the registers DEV_STS* contain FW capabilities/features.
	 * We can rely on this registers only if bit CPU_BOOT_DEV_STS*_ENABLED
	 * is set.
	 * In the first read of this register we store the value of this
	 * register ONLY if the register is enabled (which will be propagated
	 * to next stages) and also mark the register as valid.
	 * In case it is not enabled the stored value will be left 0- all
	 * caps/features are off
	 */
	reg_val = RREG32(sts_boot_dev_sts0_reg);
	if (reg_val & CPU_BOOT_DEV_STS0_ENABLED) {
		prop->fw_cpu_boot_dev_sts0_valid = true;
		prop->fw_preboot_cpu_boot_dev_sts0 = reg_val;
	}

	reg_val = RREG32(sts_boot_dev_sts1_reg);
	if (reg_val & CPU_BOOT_DEV_STS1_ENABLED) {
		prop->fw_cpu_boot_dev_sts1_valid = true;
		prop->fw_preboot_cpu_boot_dev_sts1 = reg_val;
	}

	prop->dynamic_fw_load = !!(prop->fw_preboot_cpu_boot_dev_sts0 &
						CPU_BOOT_DEV_STS0_FW_LD_COM_EN);

	/* initialize FW loader once we know what load protocol is used */
	hdev->asic_funcs->init_firmware_loader(hdev);

	dev_dbg(hdev->dev, "Attempting %s FW load\n",
			prop->dynamic_fw_load ? "dynamic" : "legacy");
	return 0;
}

static int hl_fw_static_read_device_fw_version(struct hl_device *hdev,
					enum hl_fw_component fwc)
{
	struct asic_fixed_properties *prop = &hdev->asic_prop;
	struct fw_load_mgr *fw_loader = &hdev->fw_loader;
	struct static_fw_load_mgr *static_loader;
	char *dest, *boot_ver, *preboot_ver;
	u32 ver_off, limit;
	const char *name;
	char btl_ver[32];

	static_loader = &hdev->fw_loader.static_loader;

	switch (fwc) {
	case FW_COMP_BOOT_FIT:
		ver_off = RREG32(static_loader->boot_fit_version_offset_reg);
		dest = prop->uboot_ver;
		name = "Boot-fit";
		limit = static_loader->boot_fit_version_max_off;
		break;
	case FW_COMP_PREBOOT:
		ver_off = RREG32(static_loader->preboot_version_offset_reg);
		dest = prop->preboot_ver;
		name = "Preboot";
		limit = static_loader->preboot_version_max_off;
		break;
	default:
		dev_warn(hdev->dev, "Undefined FW component: %d\n", fwc);
		return -EIO;
	}

	ver_off &= static_loader->sram_offset_mask;

	if (ver_off < limit) {
		memcpy_fromio(dest,
			hdev->pcie_bar[fw_loader->sram_bar_id] + ver_off,
			VERSION_MAX_LEN);
	} else {
		dev_err(hdev->dev, "%s version offset (0x%x) is above SRAM\n",
								name, ver_off);
		strscpy(dest, "unavailable", VERSION_MAX_LEN);
		return -EIO;
	}

	if (fwc == FW_COMP_BOOT_FIT) {
		boot_ver = extract_fw_ver_from_str(prop->uboot_ver);
		if (boot_ver) {
			dev_info(hdev->dev, "boot-fit version %s\n", boot_ver);
			kfree(boot_ver);
		}
	} else if (fwc == FW_COMP_PREBOOT) {
		preboot_ver = strnstr(prop->preboot_ver, "Preboot",
						VERSION_MAX_LEN);
		if (preboot_ver && preboot_ver != prop->preboot_ver) {
			strscpy(btl_ver, prop->preboot_ver,
				min((int) (preboot_ver - prop->preboot_ver),
									31));
			dev_info(hdev->dev, "%s\n", btl_ver);
		}

		preboot_ver = extract_fw_ver_from_str(prop->preboot_ver);
		if (preboot_ver) {
			dev_info(hdev->dev, "preboot version %s\n",
								preboot_ver);
			kfree(preboot_ver);
		}
	}

	return 0;
}

/**
 * hl_fw_preboot_update_state - update internal data structures during
 *                              handshake with preboot
 *
 *
 * @hdev: pointer to the habanalabs device structure
 *
 * @return 0 on success, otherwise non-zero error code
 */
static void hl_fw_preboot_update_state(struct hl_device *hdev)
{
	struct asic_fixed_properties *prop = &hdev->asic_prop;
	u32 cpu_boot_dev_sts0, cpu_boot_dev_sts1;

	cpu_boot_dev_sts0 = prop->fw_preboot_cpu_boot_dev_sts0;
	cpu_boot_dev_sts1 = prop->fw_preboot_cpu_boot_dev_sts1;

	/* We read boot_dev_sts registers multiple times during boot:
	 * 1. preboot - a. Check whether the security status bits are valid
	 *              b. Check whether fw security is enabled
	 *              c. Check whether hard reset is done by preboot
	 * 2. boot cpu - a. Fetch boot cpu security status
	 *               b. Check whether hard reset is done by boot cpu
	 * 3. FW application - a. Fetch fw application security status
	 *                     b. Check whether hard reset is done by fw app
	 */
	prop->hard_reset_done_by_fw = !!(cpu_boot_dev_sts0 & CPU_BOOT_DEV_STS0_FW_HARD_RST_EN);

	dev_dbg(hdev->dev, "Firmware preboot boot device status0 %#x\n",
							cpu_boot_dev_sts0);

	dev_dbg(hdev->dev, "Firmware preboot boot device status1 %#x\n",
							cpu_boot_dev_sts1);

	dev_dbg(hdev->dev, "Firmware preboot hard-reset is %s\n",
			prop->hard_reset_done_by_fw ? "enabled" : "disabled");

	dev_dbg(hdev->dev, "firmware-level security is %s\n",
			prop->fw_security_enabled ? "enabled" : "disabled");

	dev_dbg(hdev->dev, "GIC controller is %s\n",
			prop->gic_interrupts_enable ? "enabled" : "disabled");
}

static int hl_fw_static_read_preboot_status(struct hl_device *hdev)
{
	int rc;

	rc = hl_fw_static_read_device_fw_version(hdev, FW_COMP_PREBOOT);
	if (rc)
		return rc;

	return 0;
}

int hl_fw_read_preboot_status(struct hl_device *hdev, u32 cpu_boot_status_reg,
				u32 sts_boot_dev_sts0_reg,
				u32 sts_boot_dev_sts1_reg, u32 boot_err0_reg,
				u32 boot_err1_reg, u32 timeout)
{
	int rc;

	if (!(hdev->fw_components & FW_TYPE_PREBOOT_CPU))
		return 0;

	/*
	 * In order to determine boot method (static VS dymanic) we need to
	 * read the boot caps register
	 */
	rc = hl_fw_read_preboot_caps(hdev, cpu_boot_status_reg,
					sts_boot_dev_sts0_reg,
					sts_boot_dev_sts1_reg, boot_err0_reg,
					boot_err1_reg, timeout);
	if (rc)
		return rc;

	hl_fw_preboot_update_state(hdev);

	/* no need to read preboot status in dynamic load */
	if (hdev->asic_prop.dynamic_fw_load)
		return 0;

	return hl_fw_static_read_preboot_status(hdev);
}

/* associate string with COMM status */
static char *hl_dynamic_fw_status_str[COMMS_STS_INVLD_LAST] = {
	[COMMS_STS_NOOP] = "NOOP",
	[COMMS_STS_ACK] = "ACK",
	[COMMS_STS_OK] = "OK",
	[COMMS_STS_ERR] = "ERR",
	[COMMS_STS_VALID_ERR] = "VALID_ERR",
	[COMMS_STS_TIMEOUT_ERR] = "TIMEOUT_ERR",
};

/**
 * hl_fw_dynamic_report_error_status - report error status
 *
 * @hdev: pointer to the habanalabs device structure
 * @status: value of FW status register
 * @expected_status: the expected status
 */
static void hl_fw_dynamic_report_error_status(struct hl_device *hdev,
						u32 status,
						enum comms_sts expected_status)
{
	enum comms_sts comm_status =
				FIELD_GET(COMMS_STATUS_STATUS_MASK, status);

	if (comm_status < COMMS_STS_INVLD_LAST)
		dev_err(hdev->dev, "Device status %s, expected status: %s\n",
				hl_dynamic_fw_status_str[comm_status],
				hl_dynamic_fw_status_str[expected_status]);
	else
		dev_err(hdev->dev, "Device status unknown %d, expected status: %s\n",
				comm_status,
				hl_dynamic_fw_status_str[expected_status]);
}

/**
 * hl_fw_dynamic_send_cmd - send LKD to FW cmd
 *
 * @hdev: pointer to the habanalabs device structure
 * @fw_loader: managing structure for loading device's FW
 * @cmd: LKD to FW cmd code
 * @size: size of next FW component to be loaded (0 if not necessary)
 *
 * LDK to FW exact command layout is defined at struct comms_command.
 * note: the size argument is used only when the next FW component should be
 *       loaded, otherwise it shall be 0. the size is used by the FW in later
 *       protocol stages and when sending only indicating the amount of memory
 *       to be allocated by the FW to receive the next boot component.
 */
static void hl_fw_dynamic_send_cmd(struct hl_device *hdev,
				struct fw_load_mgr *fw_loader,
				enum comms_cmd cmd, unsigned int size)
{
	struct cpu_dyn_regs *dyn_regs;
	u32 val;

	dyn_regs = &fw_loader->dynamic_loader.comm_desc.cpu_dyn_regs;

	val = FIELD_PREP(COMMS_COMMAND_CMD_MASK, cmd);
	val |= FIELD_PREP(COMMS_COMMAND_SIZE_MASK, size);

	WREG32(le32_to_cpu(dyn_regs->kmd_msg_to_cpu), val);
}

/**
 * hl_fw_dynamic_extract_fw_response - update the FW response
 *
 * @hdev: pointer to the habanalabs device structure
 * @fw_loader: managing structure for loading device's FW
 * @response: FW response
 * @status: the status read from CPU status register
 *
 * @return 0 on success, otherwise non-zero error code
 */
static int hl_fw_dynamic_extract_fw_response(struct hl_device *hdev,
						struct fw_load_mgr *fw_loader,
						struct fw_response *response,
						u32 status)
{
	response->status = FIELD_GET(COMMS_STATUS_STATUS_MASK, status);
	response->ram_offset = FIELD_GET(COMMS_STATUS_OFFSET_MASK, status) <<
						COMMS_STATUS_OFFSET_ALIGN_SHIFT;
	response->ram_type = FIELD_GET(COMMS_STATUS_RAM_TYPE_MASK, status);

	if ((response->ram_type != COMMS_SRAM) &&
					(response->ram_type != COMMS_DRAM)) {
		dev_err(hdev->dev, "FW status: invalid RAM type %u\n",
							response->ram_type);
		return -EIO;
	}

	return 0;
}

/**
 * hl_fw_dynamic_wait_for_status - wait for status in dynamic FW load
 *
 * @hdev: pointer to the habanalabs device structure
 * @fw_loader: managing structure for loading device's FW
 * @expected_status: expected status to wait for
 * @timeout: timeout for status wait
 *
 * @return 0 on success, otherwise non-zero error code
 *
 * waiting for status from FW include polling the FW status register until
 * expected status is received or timeout occurs (whatever occurs first).
 */
static int hl_fw_dynamic_wait_for_status(struct hl_device *hdev,
						struct fw_load_mgr *fw_loader,
						enum comms_sts expected_status,
						u32 timeout)
{
	struct cpu_dyn_regs *dyn_regs;
	u32 status;
	int rc;

	dyn_regs = &fw_loader->dynamic_loader.comm_desc.cpu_dyn_regs;

	/* Wait for expected status */
	rc = hl_poll_timeout(
		hdev,
		le32_to_cpu(dyn_regs->cpu_cmd_status_to_host),
		status,
		FIELD_GET(COMMS_STATUS_STATUS_MASK, status) == expected_status,
		hdev->fw_poll_interval_usec,
		timeout);

	if (rc) {
		hl_fw_dynamic_report_error_status(hdev, status,
							expected_status);
		return -EIO;
	}

	/*
	 * skip storing FW response for NOOP to preserve the actual desired
	 * FW status
	 */
	if (expected_status == COMMS_STS_NOOP)
		return 0;

	rc = hl_fw_dynamic_extract_fw_response(hdev, fw_loader,
					&fw_loader->dynamic_loader.response,
					status);
	return rc;
}

/**
 * hl_fw_dynamic_send_clear_cmd - send clear command to FW
 *
 * @hdev: pointer to the habanalabs device structure
 * @fw_loader: managing structure for loading device's FW
 *
 * @return 0 on success, otherwise non-zero error code
 *
 * after command cycle between LKD to FW CPU (i.e. LKD got an expected status
 * from FW) we need to clear the CPU status register in order to avoid garbage
 * between command cycles.
 * This is done by sending clear command and polling the CPU to LKD status
 * register to hold the status NOOP
 */
static int hl_fw_dynamic_send_clear_cmd(struct hl_device *hdev,
						struct fw_load_mgr *fw_loader)
{
	hl_fw_dynamic_send_cmd(hdev, fw_loader, COMMS_CLR_STS, 0);

	return hl_fw_dynamic_wait_for_status(hdev, fw_loader, COMMS_STS_NOOP,
							fw_loader->cpu_timeout);
}

/**
 * hl_fw_dynamic_send_protocol_cmd - send LKD to FW cmd and wait for ACK
 *
 * @hdev: pointer to the habanalabs device structure
 * @fw_loader: managing structure for loading device's FW
 * @cmd: LKD to FW cmd code
 * @size: size of next FW component to be loaded (0 if not necessary)
 * @wait_ok: if true also wait for OK response from FW
 * @timeout: timeout for status wait
 *
 * @return 0 on success, otherwise non-zero error code
 *
 * brief:
 * when sending protocol command we have the following steps:
 * - send clear (clear command and verify clear status register)
 * - send the actual protocol command
 * - wait for ACK on the protocol command
 * - send clear
 * - send NOOP
 * if, in addition, the specific protocol command should wait for OK then:
 * - wait for OK
 * - send clear
 * - send NOOP
 *
 * NOTES:
 * send clear: this is necessary in order to clear the status register to avoid
 *             leftovers between command
 * NOOP command: necessary to avoid loop on the clear command by the FW
 */
int hl_fw_dynamic_send_protocol_cmd(struct hl_device *hdev,
				struct fw_load_mgr *fw_loader,
				enum comms_cmd cmd, unsigned int size,
				bool wait_ok, u32 timeout)
{
	int rc;

	/* first send clear command to clean former commands */
	rc = hl_fw_dynamic_send_clear_cmd(hdev, fw_loader);

	/* send the actual command */
	hl_fw_dynamic_send_cmd(hdev, fw_loader, cmd, size);

	/* wait for ACK for the command */
	rc = hl_fw_dynamic_wait_for_status(hdev, fw_loader, COMMS_STS_ACK,
								timeout);
	if (rc)
		return rc;

	/* clear command to prepare for NOOP command */
	rc = hl_fw_dynamic_send_clear_cmd(hdev, fw_loader);
	if (rc)
		return rc;

	/* send the actual NOOP command */
	hl_fw_dynamic_send_cmd(hdev, fw_loader, COMMS_NOOP, 0);

	if (!wait_ok)
		return 0;

	rc = hl_fw_dynamic_wait_for_status(hdev, fw_loader, COMMS_STS_OK,
								timeout);
	if (rc)
		return rc;

	/* clear command to prepare for NOOP command */
	rc = hl_fw_dynamic_send_clear_cmd(hdev, fw_loader);
	if (rc)
		return rc;

	/* send the actual NOOP command */
	hl_fw_dynamic_send_cmd(hdev, fw_loader, COMMS_NOOP, 0);

	return 0;
}

/**
 * hl_fw_compat_crc32 - CRC compatible with FW
 *
 * @data: pointer to the data
 * @size: size of the data
 *
 * @return the CRC32 result
 *
 * NOTE: kernel's CRC32 differ's from standard CRC32 calculation.
 *       in order to be aligned we need to flip the bits of both the input
 *       initial CRC and kernel's CRC32 result.
 *       in addition both sides use initial CRC of 0,
 */
static u32 hl_fw_compat_crc32(u8 *data, size_t size)
{
	return ~crc32_le(~((u32)0), data, size);
}

/**
 * hl_fw_dynamic_validate_memory_bound - validate memory bounds for memory
 *                                        transfer (image or descriptor) between
 *                                        host and FW
 *
 * @hdev: pointer to the habanalabs device structure
 * @addr: device address of memory transfer
 * @size: memory transter size
 * @region: PCI memory region
 *
 * @return 0 on success, otherwise non-zero error code
 */
static int hl_fw_dynamic_validate_memory_bound(struct hl_device *hdev,
						u64 addr, size_t size,
						struct pci_mem_region *region)
{
	u64 end_addr;

	/* now make sure that the memory transfer is within region's bounds */
	end_addr = addr + size;
	if (end_addr >= region->region_base + region->region_size) {
		dev_err(hdev->dev,
			"dynamic FW load: memory transfer end address out of memory region bounds. addr: %llx\n",
							end_addr);
		return -EIO;
	}

	/*
	 * now make sure memory transfer is within predefined BAR bounds.
	 * this is to make sure we do not need to set the bar (e.g. for DRAM
	 * memory transfers)
	 */
	if (end_addr >= region->region_base - region->offset_in_bar +
							region->bar_size) {
		dev_err(hdev->dev,
			"FW image beyond PCI BAR bounds\n");
		return -EIO;
	}

	return 0;
}

/**
 * hl_fw_dynamic_validate_descriptor - validate FW descriptor
 *
 * @hdev: pointer to the habanalabs device structure
 * @fw_loader: managing structure for loading device's FW
 * @fw_desc: the descriptor form FW
 *
 * @return 0 on success, otherwise non-zero error code
 */
static int hl_fw_dynamic_validate_descriptor(struct hl_device *hdev,
					struct fw_load_mgr *fw_loader,
					struct lkd_fw_comms_desc *fw_desc)
{
	struct pci_mem_region *region;
	enum pci_region region_id;
	size_t data_size;
	u32 data_crc32;
	u8 *data_ptr;
	u64 addr;
	int rc;

	if (le32_to_cpu(fw_desc->header.magic) != HL_COMMS_DESC_MAGIC) {
		dev_err(hdev->dev, "Invalid magic for dynamic FW descriptor (%x)\n",
				fw_desc->header.magic);
		return -EIO;
	}

	if (fw_desc->header.version != HL_COMMS_DESC_VER) {
		dev_err(hdev->dev, "Invalid version for dynamic FW descriptor (%x)\n",
				fw_desc->header.version);
		return -EIO;
	}

	/*
	 * calc CRC32 of data without header.
	 * note that no alignment/stride address issues here as all structures
	 * are 64 bit padded
	 */
	data_size = sizeof(struct lkd_fw_comms_desc) -
					sizeof(struct comms_desc_header);
	data_ptr = (u8 *)fw_desc + sizeof(struct comms_desc_header);

	if (le16_to_cpu(fw_desc->header.size) != data_size) {
		dev_err(hdev->dev,
			"Invalid descriptor size 0x%x, expected size 0x%zx\n",
				le16_to_cpu(fw_desc->header.size), data_size);
		return -EIO;
	}

	data_crc32 = hl_fw_compat_crc32(data_ptr, data_size);

	if (data_crc32 != le32_to_cpu(fw_desc->header.crc32)) {
		dev_err(hdev->dev,
			"CRC32 mismatch for dynamic FW descriptor (%x:%x)\n",
					data_crc32, fw_desc->header.crc32);
		return -EIO;
	}

	/* find memory region to which to copy the image */
	addr = le64_to_cpu(fw_desc->img_addr);
	region_id = hl_get_pci_memory_region(hdev, addr);
	if ((region_id != PCI_REGION_SRAM) &&
			((region_id != PCI_REGION_DRAM))) {
		dev_err(hdev->dev,
			"Invalid region to copy FW image address=%llx\n", addr);
		return -EIO;
	}

	region = &hdev->pci_mem_region[region_id];

	/* store the region for the copy stage */
	fw_loader->dynamic_loader.image_region = region;

	/*
	 * here we know that the start address is valid, now make sure that the
	 * image is within region's bounds
	 */
	rc = hl_fw_dynamic_validate_memory_bound(hdev, addr,
					fw_loader->dynamic_loader.fw_image_size,
					region);
	if (rc) {
		dev_err(hdev->dev,
			"invalid mem transfer request for FW image\n");
		return rc;
	}

	/* here we can mark the descriptor as valid as the content has been validated */
	fw_loader->dynamic_loader.fw_desc_valid = true;

	return 0;
}

static int hl_fw_dynamic_validate_response(struct hl_device *hdev,
						struct fw_response *response,
						struct pci_mem_region *region)
{
	u64 device_addr;
	int rc;

	device_addr = region->region_base + response->ram_offset;

	/*
	 * validate that the descriptor is within region's bounds
	 * Note that as the start address was supplied according to the RAM
	 * type- testing only the end address is enough
	 */
	rc = hl_fw_dynamic_validate_memory_bound(hdev, device_addr,
					sizeof(struct lkd_fw_comms_desc),
					region);
	return rc;
}

/**
 * hl_fw_dynamic_read_and_validate_descriptor - read and validate FW descriptor
 *
 * @hdev: pointer to the habanalabs device structure
 * @fw_loader: managing structure for loading device's FW
 *
 * @return 0 on success, otherwise non-zero error code
 */
static int hl_fw_dynamic_read_and_validate_descriptor(struct hl_device *hdev,
						struct fw_load_mgr *fw_loader)
{
	struct lkd_fw_comms_desc *fw_desc;
	struct pci_mem_region *region;
	struct fw_response *response;
	enum pci_region region_id;
	void __iomem *src;
	int rc;

	fw_desc = &fw_loader->dynamic_loader.comm_desc;
	response = &fw_loader->dynamic_loader.response;

	region_id = (response->ram_type == COMMS_SRAM) ?
					PCI_REGION_SRAM : PCI_REGION_DRAM;

	region = &hdev->pci_mem_region[region_id];

	rc = hl_fw_dynamic_validate_response(hdev, response, region);
	if (rc) {
		dev_err(hdev->dev,
			"invalid mem transfer request for FW descriptor\n");
		return rc;
	}

	/*
	 * extract address to copy the descriptor from
	 * in addition, as the descriptor value is going to be over-ridden by new data- we mark it
	 * as invalid.
	 * it will be marked again as valid once validated
	 */
	fw_loader->dynamic_loader.fw_desc_valid = false;
	src = hdev->pcie_bar[region->bar_id] + region->offset_in_bar +
							response->ram_offset;
	memcpy_fromio(fw_desc, src, sizeof(struct lkd_fw_comms_desc));

	return hl_fw_dynamic_validate_descriptor(hdev, fw_loader, fw_desc);
}

/**
 * hl_fw_dynamic_request_descriptor - handshake with CPU to get FW descriptor
 *
 * @hdev: pointer to the habanalabs device structure
 * @fw_loader: managing structure for loading device's FW
 * @next_image_size: size to allocate for next FW component
 *
 * @return 0 on success, otherwise non-zero error code
 */
static int hl_fw_dynamic_request_descriptor(struct hl_device *hdev,
						struct fw_load_mgr *fw_loader,
						size_t next_image_size)
{
	int rc;

	rc = hl_fw_dynamic_send_protocol_cmd(hdev, fw_loader, COMMS_PREP_DESC,
						next_image_size, true,
						fw_loader->cpu_timeout);
	if (rc)
		return rc;

	return hl_fw_dynamic_read_and_validate_descriptor(hdev, fw_loader);
}

/**
 * hl_fw_dynamic_read_device_fw_version - read FW version to exposed properties
 *
 * @hdev: pointer to the habanalabs device structure
 * @fwc: the firmware component
 * @fw_version: fw component's version string
 */
static void hl_fw_dynamic_read_device_fw_version(struct hl_device *hdev,
					enum hl_fw_component fwc,
					const char *fw_version)
{
	struct asic_fixed_properties *prop = &hdev->asic_prop;
	char *preboot_ver, *boot_ver;
	char btl_ver[32];

	switch (fwc) {
	case FW_COMP_BOOT_FIT:
		strscpy(prop->uboot_ver, fw_version, VERSION_MAX_LEN);
		boot_ver = extract_fw_ver_from_str(prop->uboot_ver);
		if (boot_ver) {
			dev_info(hdev->dev, "boot-fit version %s\n", boot_ver);
			kfree(boot_ver);
		}

		break;
	case FW_COMP_PREBOOT:
		strscpy(prop->preboot_ver, fw_version, VERSION_MAX_LEN);
		preboot_ver = strnstr(prop->preboot_ver, "Preboot",
						VERSION_MAX_LEN);
		if (preboot_ver && preboot_ver != prop->preboot_ver) {
			strscpy(btl_ver, prop->preboot_ver,
				min((int) (preboot_ver - prop->preboot_ver),
									31));
			dev_info(hdev->dev, "%s\n", btl_ver);
		}

		preboot_ver = extract_fw_ver_from_str(prop->preboot_ver);
		if (preboot_ver) {
			dev_info(hdev->dev, "preboot version %s\n",
								preboot_ver);
			kfree(preboot_ver);
		}

		break;
	default:
		dev_warn(hdev->dev, "Undefined FW component: %d\n", fwc);
		return;
	}
}

/**
 * hl_fw_dynamic_copy_image - copy image to memory allocated by the FW
 *
 * @hdev: pointer to the habanalabs device structure
 * @fw: fw descriptor
 * @fw_loader: managing structure for loading device's FW
 */
static int hl_fw_dynamic_copy_image(struct hl_device *hdev,
						const struct firmware *fw,
						struct fw_load_mgr *fw_loader)
{
	struct lkd_fw_comms_desc *fw_desc;
	struct pci_mem_region *region;
	void __iomem *dest;
	u64 addr;
	int rc;

	fw_desc = &fw_loader->dynamic_loader.comm_desc;
	addr = le64_to_cpu(fw_desc->img_addr);

	/* find memory region to which to copy the image */
	region = fw_loader->dynamic_loader.image_region;

	dest = hdev->pcie_bar[region->bar_id] + region->offset_in_bar +
					(addr - region->region_base);

	rc = hl_fw_copy_fw_to_device(hdev, fw, dest,
					fw_loader->boot_fit_img.src_off,
					fw_loader->boot_fit_img.copy_size);

	return rc;
}

/**
 * hl_fw_dynamic_copy_msg - copy msg to memory allocated by the FW
 *
 * @hdev: pointer to the habanalabs device structure
 * @msg: message
 * @fw_loader: managing structure for loading device's FW
 */
static int hl_fw_dynamic_copy_msg(struct hl_device *hdev,
		struct lkd_msg_comms *msg, struct fw_load_mgr *fw_loader)
{
	struct lkd_fw_comms_desc *fw_desc;
	struct pci_mem_region *region;
	void __iomem *dest;
	u64 addr;
	int rc;

	fw_desc = &fw_loader->dynamic_loader.comm_desc;
	addr = le64_to_cpu(fw_desc->img_addr);

	/* find memory region to which to copy the image */
	region = fw_loader->dynamic_loader.image_region;

	dest = hdev->pcie_bar[region->bar_id] + region->offset_in_bar +
					(addr - region->region_base);

	rc = hl_fw_copy_msg_to_device(hdev, msg, dest, 0, 0);

	return rc;
}

/**
 * hl_fw_boot_fit_update_state - update internal data structures after boot-fit
 *                               is loaded
 *
 * @hdev: pointer to the habanalabs device structure
 * @cpu_boot_dev_sts0_reg: register holding CPU boot dev status 0
 * @cpu_boot_dev_sts1_reg: register holding CPU boot dev status 1
 *
 * @return 0 on success, otherwise non-zero error code
 */
static void hl_fw_boot_fit_update_state(struct hl_device *hdev,
						u32 cpu_boot_dev_sts0_reg,
						u32 cpu_boot_dev_sts1_reg)
{
	struct asic_fixed_properties *prop = &hdev->asic_prop;

	hdev->fw_loader.fw_comp_loaded |= FW_TYPE_BOOT_CPU;

	/* Read boot_cpu status bits */
	if (prop->fw_preboot_cpu_boot_dev_sts0 & CPU_BOOT_DEV_STS0_ENABLED) {
		prop->fw_bootfit_cpu_boot_dev_sts0 =
				RREG32(cpu_boot_dev_sts0_reg);

		prop->hard_reset_done_by_fw = !!(prop->fw_bootfit_cpu_boot_dev_sts0 &
							CPU_BOOT_DEV_STS0_FW_HARD_RST_EN);

		dev_dbg(hdev->dev, "Firmware boot CPU status0 %#x\n",
					prop->fw_bootfit_cpu_boot_dev_sts0);
	}

	if (prop->fw_cpu_boot_dev_sts1_valid) {
		prop->fw_bootfit_cpu_boot_dev_sts1 =
				RREG32(cpu_boot_dev_sts1_reg);

		dev_dbg(hdev->dev, "Firmware boot CPU status1 %#x\n",
					prop->fw_bootfit_cpu_boot_dev_sts1);
	}

	dev_dbg(hdev->dev, "Firmware boot CPU hard-reset is %s\n",
			prop->hard_reset_done_by_fw ? "enabled" : "disabled");
}

static void hl_fw_dynamic_update_linux_interrupt_if(struct hl_device *hdev)
{
	struct cpu_dyn_regs *dyn_regs =
			&hdev->fw_loader.dynamic_loader.comm_desc.cpu_dyn_regs;

	/* Check whether all 3 interrupt interfaces are set, if not use a
	 * single interface
	 */
	if (!hdev->asic_prop.gic_interrupts_enable &&
			!(hdev->asic_prop.fw_app_cpu_boot_dev_sts0 &
				CPU_BOOT_DEV_STS0_MULTI_IRQ_POLL_EN)) {
		dyn_regs->gic_host_halt_irq = dyn_regs->gic_host_pi_upd_irq;
		dyn_regs->gic_host_ints_irq = dyn_regs->gic_host_pi_upd_irq;

		dev_warn(hdev->dev,
			"Using a single interrupt interface towards cpucp");
	}
}
/**
 * hl_fw_dynamic_load_image - load FW image using dynamic protocol
 *
 * @hdev: pointer to the habanalabs device structure
 * @fw_loader: managing structure for loading device's FW
 * @load_fwc: the FW component to be loaded
 * @img_ld_timeout: image load timeout
 *
 * @return 0 on success, otherwise non-zero error code
 */
static int hl_fw_dynamic_load_image(struct hl_device *hdev,
						struct fw_load_mgr *fw_loader,
						enum hl_fw_component load_fwc,
						u32 img_ld_timeout)
{
	enum hl_fw_component cur_fwc;
	const struct firmware *fw;
	char *fw_name;
	int rc = 0;

	/*
	 * when loading image we have one of 2 scenarios:
	 * 1. current FW component is preboot and we want to load boot-fit
	 * 2. current FW component is boot-fit and we want to load linux
	 */
	if (load_fwc == FW_COMP_BOOT_FIT) {
		cur_fwc = FW_COMP_PREBOOT;
		fw_name = fw_loader->boot_fit_img.image_name;
	} else {
		cur_fwc = FW_COMP_BOOT_FIT;
		fw_name = fw_loader->linux_img.image_name;
	}

	/* request FW in order to communicate to FW the size to be allocated */
	rc = hl_request_fw(hdev, &fw, fw_name);
	if (rc)
		return rc;

	/* store the image size for future validation */
	fw_loader->dynamic_loader.fw_image_size = fw->size;

	rc = hl_fw_dynamic_request_descriptor(hdev, fw_loader, fw->size);
	if (rc)
		goto release_fw;

	/* read preboot version */
	hl_fw_dynamic_read_device_fw_version(hdev, cur_fwc,
				fw_loader->dynamic_loader.comm_desc.cur_fw_ver);


	/* update state according to boot stage */
	if (cur_fwc == FW_COMP_BOOT_FIT) {
		struct cpu_dyn_regs *dyn_regs;

		dyn_regs = &fw_loader->dynamic_loader.comm_desc.cpu_dyn_regs;
		hl_fw_boot_fit_update_state(hdev,
				le32_to_cpu(dyn_regs->cpu_boot_dev_sts0),
				le32_to_cpu(dyn_regs->cpu_boot_dev_sts1));
	}

	/* copy boot fit to space allocated by FW */
	rc = hl_fw_dynamic_copy_image(hdev, fw, fw_loader);
	if (rc)
		goto release_fw;

	rc = hl_fw_dynamic_send_protocol_cmd(hdev, fw_loader, COMMS_DATA_RDY,
						0, true,
						fw_loader->cpu_timeout);
	if (rc)
		goto release_fw;

	rc = hl_fw_dynamic_send_protocol_cmd(hdev, fw_loader, COMMS_EXEC,
						0, false,
						img_ld_timeout);

release_fw:
	hl_release_firmware(fw);
	return rc;
}

static int hl_fw_dynamic_wait_for_boot_fit_active(struct hl_device *hdev,
					struct fw_load_mgr *fw_loader)
{
	struct dynamic_fw_load_mgr *dyn_loader;
	u32 status;
	int rc;

	dyn_loader = &fw_loader->dynamic_loader;

	/*
	 * Make sure CPU boot-loader is running
	 * Note that the CPU_BOOT_STATUS_SRAM_AVAIL is generally set by Linux
	 * yet there is a debug scenario in which we loading uboot (without Linux)
	 * which at later stage is relocated to DRAM. In this case we expect
	 * uboot to set the CPU_BOOT_STATUS_SRAM_AVAIL and so we add it to the
	 * poll flags
	 */
	rc = hl_poll_timeout(
		hdev,
		le32_to_cpu(dyn_loader->comm_desc.cpu_dyn_regs.cpu_boot_status),
		status,
		(status == CPU_BOOT_STATUS_READY_TO_BOOT) ||
		(status == CPU_BOOT_STATUS_SRAM_AVAIL),
		hdev->fw_poll_interval_usec,
		dyn_loader->wait_for_bl_timeout);
	if (rc) {
		dev_err(hdev->dev, "failed to wait for boot\n");
		return rc;
	}

	dev_dbg(hdev->dev, "uboot status = %d\n", status);
	return 0;
}

static int hl_fw_dynamic_wait_for_linux_active(struct hl_device *hdev,
						struct fw_load_mgr *fw_loader)
{
	struct dynamic_fw_load_mgr *dyn_loader;
	u32 status;
	int rc;

	dyn_loader = &fw_loader->dynamic_loader;

	/* Make sure CPU linux is running */

	rc = hl_poll_timeout(
		hdev,
		le32_to_cpu(dyn_loader->comm_desc.cpu_dyn_regs.cpu_boot_status),
		status,
		(status == CPU_BOOT_STATUS_SRAM_AVAIL),
		hdev->fw_poll_interval_usec,
		fw_loader->cpu_timeout);
	if (rc) {
		dev_err(hdev->dev, "failed to wait for Linux\n");
		return rc;
	}

	dev_dbg(hdev->dev, "Boot status = %d\n", status);
	return 0;
}

/**
 * hl_fw_linux_update_state -	update internal data structures after Linux
 *				is loaded.
 *				Note: Linux initialization is comprised mainly
 *				of two stages - loading kernel (SRAM_AVAIL)
 *				& loading ARMCP.
 *				Therefore reading boot device status in any of
 *				these stages might result in different values.
 *
 * @hdev: pointer to the habanalabs device structure
 * @cpu_boot_dev_sts0_reg: register holding CPU boot dev status 0
 * @cpu_boot_dev_sts1_reg: register holding CPU boot dev status 1
 *
 * @return 0 on success, otherwise non-zero error code
 */
static void hl_fw_linux_update_state(struct hl_device *hdev,
						u32 cpu_boot_dev_sts0_reg,
						u32 cpu_boot_dev_sts1_reg)
{
	struct asic_fixed_properties *prop = &hdev->asic_prop;

	hdev->fw_loader.fw_comp_loaded |= FW_TYPE_LINUX;

	/* Read FW application security bits */
	if (prop->fw_cpu_boot_dev_sts0_valid) {
		prop->fw_app_cpu_boot_dev_sts0 = RREG32(cpu_boot_dev_sts0_reg);

		prop->hard_reset_done_by_fw = !!(prop->fw_app_cpu_boot_dev_sts0 &
							CPU_BOOT_DEV_STS0_FW_HARD_RST_EN);

		if (prop->fw_app_cpu_boot_dev_sts0 &
				CPU_BOOT_DEV_STS0_GIC_PRIVILEGED_EN)
			prop->gic_interrupts_enable = false;

		dev_dbg(hdev->dev,
			"Firmware application CPU status0 %#x\n",
			prop->fw_app_cpu_boot_dev_sts0);

		dev_dbg(hdev->dev, "GIC controller is %s\n",
				prop->gic_interrupts_enable ?
						"enabled" : "disabled");
	}

	if (prop->fw_cpu_boot_dev_sts1_valid) {
		prop->fw_app_cpu_boot_dev_sts1 = RREG32(cpu_boot_dev_sts1_reg);

		dev_dbg(hdev->dev,
			"Firmware application CPU status1 %#x\n",
			prop->fw_app_cpu_boot_dev_sts1);
	}

	dev_dbg(hdev->dev, "Firmware application CPU hard-reset is %s\n",
			prop->hard_reset_done_by_fw ? "enabled" : "disabled");

	dev_info(hdev->dev, "Successfully loaded firmware to device\n");
}

/**
 * hl_fw_dynamic_send_msg - send a COMMS message with attached data
 *
 * @hdev: pointer to the habanalabs device structure
 * @fw_loader: managing structure for loading device's FW
 * @msg_type: message type
 * @data: data to be sent
 *
 * @return 0 on success, otherwise non-zero error code
 */
static int hl_fw_dynamic_send_msg(struct hl_device *hdev,
		struct fw_load_mgr *fw_loader, u8 msg_type, void *data)
{
	struct lkd_msg_comms msg;
	int rc;

	memset(&msg, 0, sizeof(msg));

	/* create message to be sent */
	msg.header.type = msg_type;
	msg.header.size = cpu_to_le16(sizeof(struct comms_msg_header));
	msg.header.magic = cpu_to_le32(HL_COMMS_MSG_MAGIC);

	switch (msg_type) {
	case HL_COMMS_RESET_CAUSE_TYPE:
		msg.reset_cause = *(__u8 *) data;
		break;
	default:
		dev_err(hdev->dev,
			"Send COMMS message - invalid message type %u\n",
			msg_type);
		return -EINVAL;
	}

	rc = hl_fw_dynamic_request_descriptor(hdev, fw_loader,
			sizeof(struct lkd_msg_comms));
	if (rc)
		return rc;

	/* copy message to space allocated by FW */
	rc = hl_fw_dynamic_copy_msg(hdev, &msg, fw_loader);
	if (rc)
		return rc;

	rc = hl_fw_dynamic_send_protocol_cmd(hdev, fw_loader, COMMS_DATA_RDY,
						0, true,
						fw_loader->cpu_timeout);
	if (rc)
		return rc;

	rc = hl_fw_dynamic_send_protocol_cmd(hdev, fw_loader, COMMS_EXEC,
						0, true,
						fw_loader->cpu_timeout);
	if (rc)
		return rc;

	return 0;
}

/**
 * hl_fw_dynamic_init_cpu - initialize the device CPU using dynamic protocol
 *
 * @hdev: pointer to the habanalabs device structure
 * @fw_loader: managing structure for loading device's FW
 *
 * @return 0 on success, otherwise non-zero error code
 *
 * brief: the dynamic protocol is master (LKD) slave (FW CPU) protocol.
 * the communication is done using registers:
 * - LKD command register
 * - FW status register
 * the protocol is race free. this goal is achieved by splitting the requests
 * and response to known synchronization points between the LKD and the FW.
 * each response to LKD request is known and bound to a predefined timeout.
 * in case of timeout expiration without the desired status from FW- the
 * protocol (and hence the boot) will fail.
 */
static int hl_fw_dynamic_init_cpu(struct hl_device *hdev,
					struct fw_load_mgr *fw_loader)
{
	struct cpu_dyn_regs *dyn_regs;
	int rc;

	dev_info(hdev->dev,
		"Loading firmware to device, may take some time...\n");

	/* initialize FW descriptor as invalid */
	fw_loader->dynamic_loader.fw_desc_valid = false;

	/*
	 * In this stage, "cpu_dyn_regs" contains only LKD's hard coded values!
	 * It will be updated from FW after hl_fw_dynamic_request_descriptor().
	 */
	dyn_regs = &fw_loader->dynamic_loader.comm_desc.cpu_dyn_regs;

	rc = hl_fw_dynamic_send_protocol_cmd(hdev, fw_loader, COMMS_RST_STATE,
						0, true,
						fw_loader->cpu_timeout);
	if (rc)
		goto protocol_err;

<<<<<<< HEAD
	if (hdev->curr_reset_cause) {
		rc = hl_fw_dynamic_send_msg(hdev, fw_loader,
				HL_COMMS_RESET_CAUSE_TYPE, &hdev->curr_reset_cause);
=======
	if (hdev->reset_info.curr_reset_cause) {
		rc = hl_fw_dynamic_send_msg(hdev, fw_loader,
				HL_COMMS_RESET_CAUSE_TYPE, &hdev->reset_info.curr_reset_cause);
>>>>>>> 754e0b0e
		if (rc)
			goto protocol_err;

		/* Clear current reset cause */
		hdev->reset_info.curr_reset_cause = HL_RESET_CAUSE_UNKNOWN;
	}

	if (!(hdev->fw_components & FW_TYPE_BOOT_CPU)) {
		rc = hl_fw_dynamic_request_descriptor(hdev, fw_loader, 0);
		if (rc)
			goto protocol_err;

		/* read preboot version */
		hl_fw_dynamic_read_device_fw_version(hdev, FW_COMP_PREBOOT,
				fw_loader->dynamic_loader.comm_desc.cur_fw_ver);
		return 0;
	}

	/* load boot fit to FW */
	rc = hl_fw_dynamic_load_image(hdev, fw_loader, FW_COMP_BOOT_FIT,
						fw_loader->boot_fit_timeout);
	if (rc) {
		dev_err(hdev->dev, "failed to load boot fit\n");
		goto protocol_err;
	}

	/*
	 * when testing FW load (without Linux) on PLDM we don't want to
	 * wait until boot fit is active as it may take several hours.
	 * instead, we load the bootfit and let it do all initializations in
	 * the background.
	 */
	if (hdev->pldm && !(hdev->fw_components & FW_TYPE_LINUX))
		return 0;

	rc = hl_fw_dynamic_wait_for_boot_fit_active(hdev, fw_loader);
	if (rc)
		goto protocol_err;

	/* Enable DRAM scrambling before Linux boot and after successful
	 *  UBoot
	 */
	hdev->asic_funcs->init_cpu_scrambler_dram(hdev);

	if (!(hdev->fw_components & FW_TYPE_LINUX)) {
		dev_info(hdev->dev, "Skip loading Linux F/W\n");
		return 0;
	}

	if (fw_loader->skip_bmc) {
		rc = hl_fw_dynamic_send_protocol_cmd(hdev, fw_loader,
							COMMS_SKIP_BMC, 0,
							true,
							fw_loader->cpu_timeout);
		if (rc) {
			dev_err(hdev->dev, "failed to load boot fit\n");
			goto protocol_err;
		}
	}

	/* load Linux image to FW */
	rc = hl_fw_dynamic_load_image(hdev, fw_loader, FW_COMP_LINUX,
							fw_loader->cpu_timeout);
	if (rc) {
		dev_err(hdev->dev, "failed to load Linux\n");
		goto protocol_err;
	}

	rc = hl_fw_dynamic_wait_for_linux_active(hdev, fw_loader);
	if (rc)
		goto protocol_err;

	hl_fw_linux_update_state(hdev, le32_to_cpu(dyn_regs->cpu_boot_dev_sts0),
				le32_to_cpu(dyn_regs->cpu_boot_dev_sts1));

	hl_fw_dynamic_update_linux_interrupt_if(hdev);

	return 0;

protocol_err:
	if (fw_loader->dynamic_loader.fw_desc_valid)
		fw_read_errors(hdev, le32_to_cpu(dyn_regs->cpu_boot_err0),
				le32_to_cpu(dyn_regs->cpu_boot_err1),
				le32_to_cpu(dyn_regs->cpu_boot_dev_sts0),
				le32_to_cpu(dyn_regs->cpu_boot_dev_sts1));
	return rc;
}

/**
 * hl_fw_static_init_cpu - initialize the device CPU using static protocol
 *
 * @hdev: pointer to the habanalabs device structure
 * @fw_loader: managing structure for loading device's FW
 *
 * @return 0 on success, otherwise non-zero error code
 */
static int hl_fw_static_init_cpu(struct hl_device *hdev,
					struct fw_load_mgr *fw_loader)
{
	u32 cpu_msg_status_reg, cpu_timeout, msg_to_cpu_reg, status;
	u32 cpu_boot_dev_status0_reg, cpu_boot_dev_status1_reg;
	struct static_fw_load_mgr *static_loader;
	u32 cpu_boot_status_reg;
	int rc;

	if (!(hdev->fw_components & FW_TYPE_BOOT_CPU))
		return 0;

	/* init common loader parameters */
	cpu_timeout = fw_loader->cpu_timeout;

	/* init static loader parameters */
	static_loader = &fw_loader->static_loader;
	cpu_msg_status_reg = static_loader->cpu_cmd_status_to_host_reg;
	msg_to_cpu_reg = static_loader->kmd_msg_to_cpu_reg;
	cpu_boot_dev_status0_reg = static_loader->cpu_boot_dev_status0_reg;
	cpu_boot_dev_status1_reg = static_loader->cpu_boot_dev_status1_reg;
	cpu_boot_status_reg = static_loader->cpu_boot_status_reg;

	dev_info(hdev->dev, "Going to wait for device boot (up to %lds)\n",
		cpu_timeout / USEC_PER_SEC);

	/* Wait for boot FIT request */
	rc = hl_poll_timeout(
		hdev,
		cpu_boot_status_reg,
		status,
		status == CPU_BOOT_STATUS_WAITING_FOR_BOOT_FIT,
		hdev->fw_poll_interval_usec,
		fw_loader->boot_fit_timeout);

	if (rc) {
		dev_dbg(hdev->dev,
			"No boot fit request received, resuming boot\n");
	} else {
		rc = hdev->asic_funcs->load_boot_fit_to_device(hdev);
		if (rc)
			goto out;

		/* Clear device CPU message status */
		WREG32(cpu_msg_status_reg, CPU_MSG_CLR);

		/* Signal device CPU that boot loader is ready */
		WREG32(msg_to_cpu_reg, KMD_MSG_FIT_RDY);

		/* Poll for CPU device ack */
		rc = hl_poll_timeout(
			hdev,
			cpu_msg_status_reg,
			status,
			status == CPU_MSG_OK,
			hdev->fw_poll_interval_usec,
			fw_loader->boot_fit_timeout);

		if (rc) {
			dev_err(hdev->dev,
				"Timeout waiting for boot fit load ack\n");
			goto out;
		}

		/* Clear message */
		WREG32(msg_to_cpu_reg, KMD_MSG_NA);
	}

	/*
	 * Make sure CPU boot-loader is running
	 * Note that the CPU_BOOT_STATUS_SRAM_AVAIL is generally set by Linux
	 * yet there is a debug scenario in which we loading uboot (without Linux)
	 * which at later stage is relocated to DRAM. In this case we expect
	 * uboot to set the CPU_BOOT_STATUS_SRAM_AVAIL and so we add it to the
	 * poll flags
	 */
	rc = hl_poll_timeout(
		hdev,
		cpu_boot_status_reg,
		status,
		(status == CPU_BOOT_STATUS_DRAM_RDY) ||
		(status == CPU_BOOT_STATUS_NIC_FW_RDY) ||
		(status == CPU_BOOT_STATUS_READY_TO_BOOT) ||
		(status == CPU_BOOT_STATUS_SRAM_AVAIL),
		hdev->fw_poll_interval_usec,
		cpu_timeout);

	dev_dbg(hdev->dev, "uboot status = %d\n", status);

	/* Read U-Boot version now in case we will later fail */
	hl_fw_static_read_device_fw_version(hdev, FW_COMP_BOOT_FIT);

	/* update state according to boot stage */
	hl_fw_boot_fit_update_state(hdev, cpu_boot_dev_status0_reg,
						cpu_boot_dev_status1_reg);

	if (rc) {
		detect_cpu_boot_status(hdev, status);
		rc = -EIO;
		goto out;
	}

	/* Enable DRAM scrambling before Linux boot and after successful
	 *  UBoot
	 */
	hdev->asic_funcs->init_cpu_scrambler_dram(hdev);

	if (!(hdev->fw_components & FW_TYPE_LINUX)) {
		dev_info(hdev->dev, "Skip loading Linux F/W\n");
		rc = 0;
		goto out;
	}

	if (status == CPU_BOOT_STATUS_SRAM_AVAIL) {
		rc = 0;
		goto out;
	}

	dev_info(hdev->dev,
		"Loading firmware to device, may take some time...\n");

	rc = hdev->asic_funcs->load_firmware_to_device(hdev);
	if (rc)
		goto out;

	if (fw_loader->skip_bmc) {
		WREG32(msg_to_cpu_reg, KMD_MSG_SKIP_BMC);

		rc = hl_poll_timeout(
			hdev,
			cpu_boot_status_reg,
			status,
			(status == CPU_BOOT_STATUS_BMC_WAITING_SKIPPED),
			hdev->fw_poll_interval_usec,
			cpu_timeout);

		if (rc) {
			dev_err(hdev->dev,
				"Failed to get ACK on skipping BMC, %d\n",
				status);
			WREG32(msg_to_cpu_reg, KMD_MSG_NA);
			rc = -EIO;
			goto out;
		}
	}

	WREG32(msg_to_cpu_reg, KMD_MSG_FIT_RDY);

	rc = hl_poll_timeout(
		hdev,
		cpu_boot_status_reg,
		status,
		(status == CPU_BOOT_STATUS_SRAM_AVAIL),
		hdev->fw_poll_interval_usec,
		cpu_timeout);

	/* Clear message */
	WREG32(msg_to_cpu_reg, KMD_MSG_NA);

	if (rc) {
		if (status == CPU_BOOT_STATUS_FIT_CORRUPTED)
			dev_err(hdev->dev,
				"Device reports FIT image is corrupted\n");
		else
			dev_err(hdev->dev,
				"Failed to load firmware to device, %d\n",
				status);

		rc = -EIO;
		goto out;
	}

	rc = fw_read_errors(hdev, fw_loader->static_loader.boot_err0_reg,
					fw_loader->static_loader.boot_err1_reg,
					cpu_boot_dev_status0_reg,
					cpu_boot_dev_status1_reg);
	if (rc)
		return rc;

	hl_fw_linux_update_state(hdev, cpu_boot_dev_status0_reg,
						cpu_boot_dev_status1_reg);

	return 0;

out:
	fw_read_errors(hdev, fw_loader->static_loader.boot_err0_reg,
					fw_loader->static_loader.boot_err1_reg,
					cpu_boot_dev_status0_reg,
					cpu_boot_dev_status1_reg);

	return rc;
}

/**
 * hl_fw_init_cpu - initialize the device CPU
 *
 * @hdev: pointer to the habanalabs device structure
 *
 * @return 0 on success, otherwise non-zero error code
 *
 * perform necessary initializations for device's CPU. takes into account if
 * init protocol is static or dynamic.
 */
int hl_fw_init_cpu(struct hl_device *hdev)
{
	struct asic_fixed_properties *prop = &hdev->asic_prop;
	struct fw_load_mgr *fw_loader = &hdev->fw_loader;

	return  prop->dynamic_fw_load ?
			hl_fw_dynamic_init_cpu(hdev, fw_loader) :
			hl_fw_static_init_cpu(hdev, fw_loader);
}<|MERGE_RESOLUTION|>--- conflicted
+++ resolved
@@ -2371,15 +2371,9 @@
 	if (rc)
 		goto protocol_err;
 
-<<<<<<< HEAD
-	if (hdev->curr_reset_cause) {
-		rc = hl_fw_dynamic_send_msg(hdev, fw_loader,
-				HL_COMMS_RESET_CAUSE_TYPE, &hdev->curr_reset_cause);
-=======
 	if (hdev->reset_info.curr_reset_cause) {
 		rc = hl_fw_dynamic_send_msg(hdev, fw_loader,
 				HL_COMMS_RESET_CAUSE_TYPE, &hdev->reset_info.curr_reset_cause);
->>>>>>> 754e0b0e
 		if (rc)
 			goto protocol_err;
 
