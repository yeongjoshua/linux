--- conflicted
+++ resolved
@@ -10,10 +10,6 @@
 #include "../include/wlan_bssdef.h"
 #include "../include/mlme_osdep.h"
 #include "../include/recv_osdep.h"
-<<<<<<< HEAD
-#include "../include/rtl8188e_sreset.h"
-=======
->>>>>>> 754e0b0e
 #include "../include/rtl8188e_xmit.h"
 #include "../include/rtl8188e_dm.h"
 
@@ -1606,14 +1602,9 @@
 
 		return _SUCCESS;
 	} else {
-<<<<<<< HEAD
-		DBG_88E_LEVEL(_drv_always_, "ap recv disassoc reason code(%d) sta:%pM\n",
-			      reason, GetAddr3Ptr(pframe));
-=======
 		netdev_dbg(padapter->pnetdev,
 			   "ap recv disassoc reason code(%d) sta:%pM\n",
 			   reason, GetAddr3Ptr(pframe));
->>>>>>> 754e0b0e
 
 		receive_disconnect(padapter, GetAddr3Ptr(pframe), reason);
 	}
@@ -5203,32 +5194,10 @@
 			/* todo: disable SM power save mode */
 			pmlmeinfo->HT_caps.u.HT_cap_element.HT_caps_info |= cpu_to_le16(0x000c);
 
-<<<<<<< HEAD
-			GetHwReg8188EU(padapter, HW_VAR_RF_TYPE, (u8 *)(&rf_type));
-			switch (rf_type) {
-			case RF_1T1R:
-				if (pregpriv->rx_stbc)
-					pmlmeinfo->HT_caps.u.HT_cap_element.HT_caps_info |= cpu_to_le16(0x0100);/* RX STBC One spatial stream */
-				memcpy(pmlmeinfo->HT_caps.u.HT_cap_element.MCS_rate, MCS_rate_1R, 16);
-				break;
-			case RF_2T2R:
-			case RF_1T2R:
-			default:
-				if ((pregpriv->rx_stbc == 0x3) ||/* enable for 2.4/5 GHz */
-				    ((pmlmeext->cur_wireless_mode & WIRELESS_11_24N) && (pregpriv->rx_stbc == 0x1)) || /* enable for 2.4GHz */
-				    (pregpriv->wifi_spec == 1)) {
-					DBG_88E("declare supporting RX STBC\n");
-					pmlmeinfo->HT_caps.u.HT_cap_element.HT_caps_info |= cpu_to_le16(0x0200);/* RX STBC two spatial stream */
-				}
-				memcpy(pmlmeinfo->HT_caps.u.HT_cap_element.MCS_rate, MCS_rate_2R, 16);
-				break;
-			}
-=======
 			if (pregpriv->rx_stbc)
 				pmlmeinfo->HT_caps.u.HT_cap_element.HT_caps_info |= cpu_to_le16(0x0100);/* RX STBC One spatial stream */
 			memcpy(pmlmeinfo->HT_caps.u.HT_cap_element.MCS_rate, MCS_rate_1R, 16);
 
->>>>>>> 754e0b0e
 			pframe = rtw_set_ie(pframe, _HT_CAPABILITY_IE_, ie_len, (u8 *)(&pmlmeinfo->HT_caps), &pattrib->pktlen);
 		}
 	}
