--- conflicted
+++ resolved
@@ -6,14 +6,10 @@
 #include <linux/radix-tree.h>
 #include <asm/pgtable.h>
 
-<<<<<<< HEAD
-ssize_t dax_do_io(struct kiocb *, struct inode *, struct iov_iter *,
-=======
 /* We use lowest available exceptional entry bit for locking */
 #define RADIX_DAX_ENTRY_LOCK (1 << RADIX_TREE_EXCEPTIONAL_SHIFT)
 
-ssize_t dax_do_io(struct kiocb *, struct inode *, struct iov_iter *, loff_t,
->>>>>>> 4d9a2c87
+ssize_t dax_do_io(struct kiocb *, struct inode *, struct iov_iter *,
 		  get_block_t, dio_iodone_t, int flags);
 int dax_zero_page_range(struct inode *, loff_t from, unsigned len, get_block_t);
 int dax_truncate_page(struct inode *, loff_t from, get_block_t);
