--- conflicted
+++ resolved
@@ -213,15 +213,12 @@
 	MLX5_PORT_DOWN      = 2,
 };
 
-<<<<<<< HEAD
-=======
 enum mlx5_cmdif_state {
 	MLX5_CMDIF_STATE_UNINITIALIZED,
 	MLX5_CMDIF_STATE_UP,
 	MLX5_CMDIF_STATE_DOWN,
 };
 
->>>>>>> 358c7c61
 struct mlx5_cmd_first {
 	__be32		data[4];
 };
