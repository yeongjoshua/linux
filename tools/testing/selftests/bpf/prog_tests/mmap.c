--- conflicted
+++ resolved
@@ -19,33 +19,16 @@
 	const size_t map_sz = roundup_page(sizeof(struct map_data));
 	const int zero = 0, one = 1, two = 2, far = 1500;
 	const long page_size = sysconf(_SC_PAGE_SIZE);
-<<<<<<< HEAD
-	int err, duration = 0, i, data_map_fd;
-	struct bpf_map *data_map, *bss_map;
-	void *bss_mmaped = NULL, *map_mmaped = NULL, *tmp1, *tmp2;
-	struct test_mmap__bss *bss_data;
-=======
 	int err, duration = 0, i, data_map_fd, data_map_id, tmp_fd, rdmap_fd;
 	struct bpf_map *data_map, *bss_map;
 	void *bss_mmaped = NULL, *map_mmaped = NULL, *tmp1, *tmp2;
 	struct test_mmap__bss *bss_data;
 	struct bpf_map_info map_info;
 	__u32 map_info_sz = sizeof(map_info);
->>>>>>> 04d5ce62
 	struct map_data *map_data;
 	struct test_mmap *skel;
 	__u64 val = 0;
 
-<<<<<<< HEAD
-
-	skel = test_mmap__open_and_load();
-	if (CHECK(!skel, "skel_open_and_load", "skeleton open/load failed\n"))
-		return;
-
-	bss_map = skel->maps.bss;
-	data_map = skel->maps.data_map;
-	data_map_fd = bpf_map__fd(data_map);
-=======
 	skel = test_mmap__open_and_load();
 	if (CHECK(!skel, "skel_open_and_load", "skeleton open/load failed\n"))
 		return;
@@ -71,7 +54,6 @@
 	if (CHECK(err, "map_get_info", "failed %d\n", errno))
 		goto cleanup;
 	data_map_id = map_info.id;
->>>>>>> 04d5ce62
 
 	/* mmap BSS map */
 	bss_mmaped = mmap(NULL, bss_sz, PROT_READ | PROT_WRITE, MAP_SHARED,
