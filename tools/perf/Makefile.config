# SPDX-License-Identifier: GPL-2.0-only

ifeq ($(src-perf),)
src-perf := $(srctree)/tools/perf
endif

ifeq ($(obj-perf),)
obj-perf := $(OUTPUT)
endif

ifneq ($(obj-perf),)
obj-perf := $(abspath $(obj-perf))/
endif

$(shell printf "" > $(OUTPUT).config-detected)
detected     = $(shell echo "$(1)=y"       >> $(OUTPUT).config-detected)
detected_var = $(shell echo "$(1)=$($(1))" >> $(OUTPUT).config-detected)

CFLAGS := $(EXTRA_CFLAGS) $(filter-out -Wnested-externs,$(EXTRA_WARNINGS))
HOSTCFLAGS := $(filter-out -Wnested-externs,$(EXTRA_WARNINGS))

# Enabled Wthread-safety analysis for clang builds.
ifeq ($(CC_NO_CLANG), 0)
  CFLAGS += -Wthread-safety
endif

include $(srctree)/tools/scripts/Makefile.arch

$(call detected_var,SRCARCH)

ifneq ($(NO_SYSCALL_TABLE),1)
  NO_SYSCALL_TABLE := 1

  ifeq ($(SRCARCH),x86)
    ifeq (${IS_64_BIT}, 1)
      NO_SYSCALL_TABLE := 0
    endif
  else
    ifeq ($(SRCARCH),$(filter $(SRCARCH),powerpc arm64 s390 mips loongarch))
      NO_SYSCALL_TABLE := 0
    endif
  endif

  ifneq ($(NO_SYSCALL_TABLE),1)
    CFLAGS += -DHAVE_SYSCALL_TABLE_SUPPORT
  endif
endif

# Additional ARCH settings for ppc
ifeq ($(SRCARCH),powerpc)
  CFLAGS += -I$(OUTPUT)arch/powerpc/include/generated
  LIBUNWIND_LIBS := -lunwind -lunwind-ppc64
endif

# Additional ARCH settings for x86
ifeq ($(SRCARCH),x86)
  $(call detected,CONFIG_X86)
  ifeq (${IS_64_BIT}, 1)
    CFLAGS += -DHAVE_ARCH_X86_64_SUPPORT -I$(OUTPUT)arch/x86/include/generated
    ARCH_INCLUDE = ../../arch/x86/lib/memcpy_64.S ../../arch/x86/lib/memset_64.S
    LIBUNWIND_LIBS = -lunwind-x86_64 -lunwind -llzma
    $(call detected,CONFIG_X86_64)
  else
    LIBUNWIND_LIBS = -lunwind-x86 -llzma -lunwind
  endif
endif

ifeq ($(SRCARCH),arm)
  LIBUNWIND_LIBS = -lunwind -lunwind-arm
endif

ifeq ($(SRCARCH),arm64)
  CFLAGS += -I$(OUTPUT)arch/arm64/include/generated
  LIBUNWIND_LIBS = -lunwind -lunwind-aarch64
endif

ifeq ($(SRCARCH),loongarch)
  CFLAGS += -I$(OUTPUT)arch/loongarch/include/generated
  LIBUNWIND_LIBS = -lunwind -lunwind-loongarch64
endif

ifeq ($(ARCH),s390)
  CFLAGS += -fPIC -I$(OUTPUT)arch/s390/include/generated
endif

ifeq ($(ARCH),mips)
  CFLAGS += -I$(OUTPUT)arch/mips/include/generated
  LIBUNWIND_LIBS = -lunwind -lunwind-mips
endif

# So far there's only x86 and arm libdw unwind support merged in perf.
# Disable it on all other architectures in case libdw unwind
# support is detected in system. Add supported architectures
# to the check.
ifneq ($(SRCARCH),$(filter $(SRCARCH),x86 arm arm64 powerpc s390 csky riscv loongarch))
  NO_LIBDW_DWARF_UNWIND := 1
endif

ifeq ($(LIBUNWIND_LIBS),)
  NO_LIBUNWIND := 1
endif
#
# For linking with debug library, run like:
#
#   make DEBUG=1 LIBUNWIND_DIR=/opt/libunwind/
#

libunwind_arch_set_flags = $(eval $(libunwind_arch_set_flags_code))
define libunwind_arch_set_flags_code
  FEATURE_CHECK_CFLAGS-libunwind-$(1)  = -I$(LIBUNWIND_DIR)/include
  FEATURE_CHECK_LDFLAGS-libunwind-$(1) = -L$(LIBUNWIND_DIR)/lib
endef

ifdef LIBUNWIND_DIR
  LIBUNWIND_CFLAGS  = -I$(LIBUNWIND_DIR)/include
  LIBUNWIND_LDFLAGS = -L$(LIBUNWIND_DIR)/lib
  LIBUNWIND_ARCHS = x86 x86_64 arm aarch64 debug-frame-arm debug-frame-aarch64 loongarch
  $(foreach libunwind_arch,$(LIBUNWIND_ARCHS),$(call libunwind_arch_set_flags,$(libunwind_arch)))
endif

# Set per-feature check compilation flags
FEATURE_CHECK_CFLAGS-libunwind = $(LIBUNWIND_CFLAGS)
FEATURE_CHECK_LDFLAGS-libunwind = $(LIBUNWIND_LDFLAGS) $(LIBUNWIND_LIBS)
FEATURE_CHECK_CFLAGS-libunwind-debug-frame = $(LIBUNWIND_CFLAGS)
FEATURE_CHECK_LDFLAGS-libunwind-debug-frame = $(LIBUNWIND_LDFLAGS) $(LIBUNWIND_LIBS)

FEATURE_CHECK_LDFLAGS-libunwind-arm += -lunwind -lunwind-arm
FEATURE_CHECK_LDFLAGS-libunwind-aarch64 += -lunwind -lunwind-aarch64
FEATURE_CHECK_LDFLAGS-libunwind-x86 += -lunwind -llzma -lunwind-x86
FEATURE_CHECK_LDFLAGS-libunwind-x86_64 += -lunwind -llzma -lunwind-x86_64

FEATURE_CHECK_LDFLAGS-libcrypto = -lcrypto

ifdef CSINCLUDES
  LIBOPENCSD_CFLAGS := -I$(CSINCLUDES)
endif
OPENCSDLIBS := -lopencsd_c_api -lopencsd
ifeq ($(findstring -static,${LDFLAGS}),-static)
  OPENCSDLIBS += -lstdc++
endif
ifdef CSLIBS
  LIBOPENCSD_LDFLAGS := -L$(CSLIBS)
endif
FEATURE_CHECK_CFLAGS-libopencsd := $(LIBOPENCSD_CFLAGS)
FEATURE_CHECK_LDFLAGS-libopencsd := $(LIBOPENCSD_LDFLAGS) $(OPENCSDLIBS)

# for linking with debug library, run like:
# make DEBUG=1 LIBDW_DIR=/opt/libdw/
ifdef LIBDW_DIR
  LIBDW_CFLAGS  := -I$(LIBDW_DIR)/include
  LIBDW_LDFLAGS := -L$(LIBDW_DIR)/lib
endif
DWARFLIBS := -ldw
ifeq ($(findstring -static,${LDFLAGS}),-static)
  DWARFLIBS += -lelf -lebl -ldl -lz -llzma -lbz2
endif
FEATURE_CHECK_CFLAGS-libdw-dwarf-unwind := $(LIBDW_CFLAGS)
FEATURE_CHECK_LDFLAGS-libdw-dwarf-unwind := $(LIBDW_LDFLAGS) $(DWARFLIBS)

# for linking with debug library, run like:
# make DEBUG=1 LIBBABELTRACE_DIR=/opt/libbabeltrace/
ifdef LIBBABELTRACE_DIR
  LIBBABELTRACE_CFLAGS  := -I$(LIBBABELTRACE_DIR)/include
  LIBBABELTRACE_LDFLAGS := -L$(LIBBABELTRACE_DIR)/lib
endif
FEATURE_CHECK_CFLAGS-libbabeltrace := $(LIBBABELTRACE_CFLAGS)
FEATURE_CHECK_LDFLAGS-libbabeltrace := $(LIBBABELTRACE_LDFLAGS) -lbabeltrace-ctf

# for linking with debug library, run like:
# make DEBUG=1 LIBCAPSTONE_DIR=/opt/capstone/
ifdef LIBCAPSTONE_DIR
  LIBCAPSTONE_CFLAGS  := -I$(LIBCAPSTONE_DIR)/include
  LIBCAPSTONE_LDFLAGS := -L$(LIBCAPSTONE_DIR)/
endif
FEATURE_CHECK_CFLAGS-libcapstone := $(LIBCAPSTONE_CFLAGS)
FEATURE_CHECK_LDFLAGS-libcapstone := $(LIBCAPSTONE_LDFLAGS) -lcapstone

ifdef LIBZSTD_DIR
  LIBZSTD_CFLAGS  := -I$(LIBZSTD_DIR)/lib
  LIBZSTD_LDFLAGS := -L$(LIBZSTD_DIR)/lib
endif
FEATURE_CHECK_CFLAGS-libzstd := $(LIBZSTD_CFLAGS)
FEATURE_CHECK_LDFLAGS-libzstd := $(LIBZSTD_LDFLAGS)

# for linking with debug library, run like:
# make DEBUG=1 LIBTRACEEVENT_DIR=/opt/libtraceevent/
TRACEEVENTLIBS := -ltraceevent
ifdef LIBTRACEEVENT_DIR
  LIBTRACEEVENT_CFLAGS  := -I$(LIBTRACEEVENT_DIR)/include
  LIBTRACEEVENT_LDFLAGS := -L$(LIBTRACEEVENT_DIR)/lib
endif
FEATURE_CHECK_CFLAGS-libtraceevent := $(LIBTRACEEVENT_CFLAGS)
FEATURE_CHECK_LDFLAGS-libtraceevent := $(LIBTRACEEVENT_LDFLAGS) $(TRACEEVENTLIBS)

FEATURE_CHECK_CFLAGS-bpf = -I. -I$(srctree)/tools/include -I$(srctree)/tools/arch/$(SRCARCH)/include/uapi -I$(srctree)/tools/include/uapi
# include ARCH specific config
-include $(src-perf)/arch/$(SRCARCH)/Makefile

ifdef PERF_HAVE_ARCH_REGS_QUERY_REGISTER_OFFSET
  CFLAGS += -DHAVE_ARCH_REGS_QUERY_REGISTER_OFFSET
endif

include $(srctree)/tools/scripts/utilities.mak

ifeq ($(call get-executable,$(FLEX)),)
  $(error Error: $(FLEX) is missing on this system, please install it)
endif

ifeq ($(call get-executable,$(BISON)),)
  $(error Error: $(BISON) is missing on this system, please install it)
endif

ifneq ($(NO_LIBTRACEEVENT),1)
  ifeq ($(call get-executable,$(PKG_CONFIG)),)
  dummy := $(error Error: $(PKG_CONFIG) needed by libtraceevent is missing on this system, please install it)
  endif
endif

ifneq ($(OUTPUT),)
  ifeq ($(shell expr $(shell $(BISON) --version | grep bison | sed -e 's/.\+ \([0-9]\+\).\([0-9]\+\).\([0-9]\+\)/\1\2\3/g') \>\= 371), 1)
    BISON_FILE_PREFIX_MAP := --file-prefix-map=$(OUTPUT)=
  endif
endif

# Treat warnings as errors unless directed not to
ifneq ($(WERROR),0)
  CORE_CFLAGS += -Werror
  CXXFLAGS += -Werror
  HOSTCFLAGS += -Werror
endif

ifndef DEBUG
  DEBUG := 0
endif

ifeq ($(DEBUG),0)
CORE_CFLAGS += -DNDEBUG=1
ifeq ($(CC_NO_CLANG), 0)
  CORE_CFLAGS += -O3
else
  CORE_CFLAGS += -O6
endif
else
  CORE_CFLAGS += -g
  CXXFLAGS += -g
endif

ifdef PARSER_DEBUG
  PARSER_DEBUG_BISON := -t
  PARSER_DEBUG_FLEX  := -d
  CFLAGS             += -DPARSER_DEBUG
  $(call detected_var,PARSER_DEBUG_BISON)
  $(call detected_var,PARSER_DEBUG_FLEX)
endif

ifdef LTO
  CORE_CFLAGS += -flto
  CXXFLAGS += -flto
endif

# Try different combinations to accommodate systems that only have
# python[2][3]-config in weird combinations in the following order of
# priority from lowest to highest:
#   * python2-config as per pep-0394.
#   * python-config
#   * python3-config
#   * $(PYTHON)-config (If PYTHON is user supplied but PYTHON_CONFIG isn't)
#
PYTHON_AUTO := python-config
PYTHON_AUTO := $(if $(call get-executable,python2-config),python2-config,$(PYTHON_AUTO))
PYTHON_AUTO := $(if $(call get-executable,python-config),python-config,$(PYTHON_AUTO))
PYTHON_AUTO := $(if $(call get-executable,python3-config),python3-config,$(PYTHON_AUTO))

# If PYTHON is defined but PYTHON_CONFIG isn't, then take $(PYTHON)-config as if it was the user
# supplied value for PYTHON_CONFIG. Because it's "user supplied", error out if it doesn't exist.
ifdef PYTHON
  ifndef PYTHON_CONFIG
    PYTHON_CONFIG_AUTO := $(call get-executable,$(PYTHON)-config)
    PYTHON_CONFIG := $(if $(PYTHON_CONFIG_AUTO),$(PYTHON_CONFIG_AUTO),\
                          $(call $(error $(PYTHON)-config not found)))
  endif
endif

# Select either auto detected python and python-config or use user supplied values if they are
# defined. get-executable-or-default fails with an error if the first argument is supplied but
# doesn't exist.
override PYTHON_CONFIG := $(call get-executable-or-default,PYTHON_CONFIG,$(PYTHON_AUTO))
override PYTHON := $(call get-executable-or-default,PYTHON,$(subst -config,,$(PYTHON_CONFIG)))

grep-libs  = $(filter -l%,$(1))
strip-libs  = $(filter-out -l%,$(1))

PYTHON_CONFIG_SQ := $(call shell-sq,$(PYTHON_CONFIG))

# Python 3.8 changed the output of `python-config --ldflags` to not include the
# '-lpythonX.Y' flag unless '--embed' is also passed. The feature check for
# libpython fails if that flag is not included in LDFLAGS
ifeq ($(shell $(PYTHON_CONFIG_SQ) --ldflags --embed 2>&1 1>/dev/null; echo $$?), 0)
  PYTHON_CONFIG_LDFLAGS := --ldflags --embed
else
  PYTHON_CONFIG_LDFLAGS := --ldflags
endif

ifdef PYTHON_CONFIG
  PYTHON_EMBED_LDOPTS := $(shell $(PYTHON_CONFIG_SQ) $(PYTHON_CONFIG_LDFLAGS) 2>/dev/null)
  PYTHON_EMBED_LDFLAGS := $(call strip-libs,$(PYTHON_EMBED_LDOPTS))
  PYTHON_EMBED_LIBADD := $(call grep-libs,$(PYTHON_EMBED_LDOPTS)) -lutil
  PYTHON_EMBED_CCOPTS := $(shell $(PYTHON_CONFIG_SQ) --includes 2>/dev/null)
  FLAGS_PYTHON_EMBED := $(PYTHON_EMBED_CCOPTS) $(PYTHON_EMBED_LDOPTS)
  ifeq ($(CC_NO_CLANG), 0)
    PYTHON_EMBED_CCOPTS := $(filter-out -ffat-lto-objects, $(PYTHON_EMBED_CCOPTS))
  endif
endif

FEATURE_CHECK_CFLAGS-libpython := $(PYTHON_EMBED_CCOPTS)
FEATURE_CHECK_LDFLAGS-libpython := $(PYTHON_EMBED_LDOPTS)

FEATURE_CHECK_LDFLAGS-libaio = -lrt

FEATURE_CHECK_LDFLAGS-disassembler-four-args = -lbfd -lopcodes -ldl
FEATURE_CHECK_LDFLAGS-disassembler-init-styled = -lbfd -lopcodes -ldl

CORE_CFLAGS += -fno-omit-frame-pointer
CORE_CFLAGS += -Wall
CORE_CFLAGS += -Wextra
CORE_CFLAGS += -std=gnu11

CXXFLAGS += -std=gnu++17 -fno-exceptions -fno-rtti
CXXFLAGS += -Wall
CXXFLAGS += -Wextra
CXXFLAGS += -fno-omit-frame-pointer

HOSTCFLAGS += -Wall
HOSTCFLAGS += -Wextra

# Enforce a non-executable stack, as we may regress (again) in the future by
# adding assembler files missing the .GNU-stack linker note.
LDFLAGS += -Wl,-z,noexecstack

EXTLIBS = -lpthread -lrt -lm -ldl

ifneq ($(TCMALLOC),)
  CFLAGS += -fno-builtin-malloc -fno-builtin-calloc -fno-builtin-realloc -fno-builtin-free
  EXTLIBS += -ltcmalloc
endif

ifeq ($(FEATURES_DUMP),)
# We will display at the end of this Makefile.config, using $(call feature_display_entries)
# As we may retry some feature detection here, see the disassembler-four-args case, for instance
  FEATURE_DISPLAY_DEFERRED := 1
include $(srctree)/tools/build/Makefile.feature
else
include $(FEATURES_DUMP)
endif

ifeq ($(feature-stackprotector-all), 1)
  CORE_CFLAGS += -fstack-protector-all
endif

ifeq ($(DEBUG),0)
  ifeq ($(feature-fortify-source), 1)
    CORE_CFLAGS += -U_FORTIFY_SOURCE -D_FORTIFY_SOURCE=2
  endif
endif

INC_FLAGS += -I$(src-perf)/util/include
INC_FLAGS += -I$(src-perf)/arch/$(SRCARCH)/include
INC_FLAGS += -I$(srctree)/tools/include/
INC_FLAGS += -I$(srctree)/tools/arch/$(SRCARCH)/include/uapi
INC_FLAGS += -I$(srctree)/tools/include/uapi
INC_FLAGS += -I$(srctree)/tools/arch/$(SRCARCH)/include/
INC_FLAGS += -I$(srctree)/tools/arch/$(SRCARCH)/

# $(obj-perf)      for generated common-cmds.h
# $(obj-perf)/util for generated bison/flex headers
ifneq ($(OUTPUT),)
INC_FLAGS += -I$(obj-perf)/util
INC_FLAGS += -I$(obj-perf)
endif

INC_FLAGS += -I$(src-perf)/util
INC_FLAGS += -I$(src-perf)

CORE_CFLAGS += -D_LARGEFILE64_SOURCE -D_FILE_OFFSET_BITS=64 -D_GNU_SOURCE

CFLAGS   += $(CORE_CFLAGS) $(INC_FLAGS)
CXXFLAGS += $(INC_FLAGS)

LIBPERF_CFLAGS := $(CORE_CFLAGS) $(EXTRA_CFLAGS)

ifeq ($(feature-pthread-attr-setaffinity-np), 1)
  CFLAGS += -DHAVE_PTHREAD_ATTR_SETAFFINITY_NP
endif

ifeq ($(feature-pthread-barrier), 1)
  CFLAGS += -DHAVE_PTHREAD_BARRIER
endif

ifndef NO_BIONIC
  $(call feature_check,bionic)
  ifeq ($(feature-bionic), 1)
    BIONIC := 1
    CFLAGS += -DLACKS_SIGQUEUE_PROTOTYPE
    CFLAGS += -DLACKS_OPEN_MEMSTREAM_PROTOTYPE
    EXTLIBS := $(filter-out -lrt,$(EXTLIBS))
    EXTLIBS := $(filter-out -lpthread,$(EXTLIBS))
  endif
endif

ifeq ($(feature-eventfd), 1)
  CFLAGS += -DHAVE_EVENTFD_SUPPORT
endif

ifeq ($(feature-get_current_dir_name), 1)
  CFLAGS += -DHAVE_GET_CURRENT_DIR_NAME
endif

ifeq ($(feature-gettid), 1)
  CFLAGS += -DHAVE_GETTID
endif

ifeq ($(feature-file-handle), 1)
  CFLAGS += -DHAVE_FILE_HANDLE
endif

ifdef NO_LIBELF
  NO_DWARF := 1
  NO_LIBUNWIND := 1
  NO_LIBDW_DWARF_UNWIND := 1
  NO_LIBBPF := 1
  NO_JVMTI := 1
else
  ifeq ($(feature-libelf), 0)
    ifeq ($(feature-glibc), 1)
      LIBC_SUPPORT := 1
    endif
    ifeq ($(BIONIC),1)
      LIBC_SUPPORT := 1
    endif
    ifeq ($(LIBC_SUPPORT),1)
      $(error ERROR: No libelf found. Disables 'probe' tool, jvmti and BPF support. Please install libelf-dev, libelf-devel, elfutils-libelf-devel or build with NO_LIBELF=1.)
    else
      ifneq ($(filter s% -fsanitize=address%,$(EXTRA_CFLAGS),),)
        ifneq ($(shell ldconfig -p | grep libasan >/dev/null 2>&1; echo $$?), 0)
          $(error No libasan found, please install libasan)
        endif
      endif

      ifneq ($(filter s% -fsanitize=undefined%,$(EXTRA_CFLAGS),),)
        ifneq ($(shell ldconfig -p | grep libubsan >/dev/null 2>&1; echo $$?), 0)
          $(error No libubsan found, please install libubsan)
        endif
      endif

      ifneq ($(filter s% -static%,$(LDFLAGS),),)
        $(error No static glibc found, please install glibc-static)
      else
        $(error No gnu/libc-version.h found, please install glibc-dev[el])
      endif
    endif
  else
    ifndef NO_LIBDW_DWARF_UNWIND
      ifneq ($(feature-libdw-dwarf-unwind),1)
        NO_LIBDW_DWARF_UNWIND := 1
        $(warning No libdw DWARF unwind found, Please install elfutils-devel/libdw-dev >= 0.158 and/or set LIBDW_DIR)
      endif
    endif
    ifneq ($(feature-dwarf), 1)
      ifndef NO_DWARF
        $(warning No libdw.h found or old libdw.h found or elfutils is older than 0.138, disables dwarf support. Please install new elfutils-devel/libdw-dev)
        NO_DWARF := 1
      endif
    else
      ifneq ($(feature-dwarf_getlocations), 1)
        $(warning Old libdw.h, finding variables at given 'perf probe' point will not work, install elfutils-devel/libdw-dev >= 0.157)
      else
        CFLAGS += -DHAVE_DWARF_GETLOCATIONS_SUPPORT
      endif # dwarf_getlocations
      ifneq ($(feature-dwarf_getcfi), 1)
        $(warning Old libdw.h, finding variables at given 'perf probe' point will not work, install elfutils-devel/libdw-dev >= 0.142)
      else
        CFLAGS += -DHAVE_DWARF_CFI_SUPPORT
      endif # dwarf_getcfi
    endif # Dwarf support
  endif # libelf support
endif # NO_LIBELF

ifeq ($(feature-libaio), 1)
  ifndef NO_AIO
    CFLAGS += -DHAVE_AIO_SUPPORT
  endif
endif

ifdef NO_DWARF
  NO_LIBDW_DWARF_UNWIND := 1
endif

ifeq ($(feature-scandirat), 1)
  # Ignore having scandirat with memory sanitizer that lacks an interceptor.
  ifeq ($(filter s% -fsanitize=memory%,$(EXTRA_CFLAGS),),)
    CFLAGS += -DHAVE_SCANDIRAT_SUPPORT
  endif
endif

ifeq ($(feature-sched_getcpu), 1)
  CFLAGS += -DHAVE_SCHED_GETCPU_SUPPORT
endif

ifeq ($(feature-setns), 1)
  CFLAGS += -DHAVE_SETNS_SUPPORT
  $(call detected,CONFIG_SETNS)
endif

ifdef CORESIGHT
  $(call feature_check,libopencsd)
  ifeq ($(feature-libopencsd), 1)
    CFLAGS += -DHAVE_CSTRACE_SUPPORT $(LIBOPENCSD_CFLAGS)
    ifeq ($(feature-reallocarray), 0)
      CFLAGS += -DCOMPAT_NEED_REALLOCARRAY
    endif
    LDFLAGS += $(LIBOPENCSD_LDFLAGS)
    EXTLIBS += $(OPENCSDLIBS)
    $(call detected,CONFIG_LIBOPENCSD)
    ifdef CSTRACE_RAW
      CFLAGS += -DCS_DEBUG_RAW
      ifeq (${CSTRACE_RAW}, packed)
        CFLAGS += -DCS_RAW_PACKED
      endif
    endif
  else
    $(error Error: No libopencsd library found or the version is not up-to-date. Please install recent libopencsd to build with CORESIGHT=1)
  endif
endif

ifndef NO_ZLIB
  ifeq ($(feature-zlib), 1)
    CFLAGS += -DHAVE_ZLIB_SUPPORT
    EXTLIBS += -lz
    $(call detected,CONFIG_ZLIB)
  else
    NO_ZLIB := 1
  endif
endif

ifndef NO_LIBELF
  CFLAGS += -DHAVE_LIBELF_SUPPORT
  EXTLIBS += -lelf
  $(call detected,CONFIG_LIBELF)

  ifeq ($(feature-libelf-getphdrnum), 1)
    CFLAGS += -DHAVE_ELF_GETPHDRNUM_SUPPORT
  endif

  ifeq ($(feature-libelf-gelf_getnote), 1)
    CFLAGS += -DHAVE_GELF_GETNOTE_SUPPORT
  else
    $(warning gelf_getnote() not found on libelf, SDT support disabled)
  endif

  ifeq ($(feature-libelf-getshdrstrndx), 1)
    CFLAGS += -DHAVE_ELF_GETSHDRSTRNDX_SUPPORT
  endif

  ifndef NO_LIBDEBUGINFOD
    $(call feature_check,libdebuginfod)
    ifeq ($(feature-libdebuginfod), 1)
      CFLAGS += -DHAVE_DEBUGINFOD_SUPPORT
      EXTLIBS += -ldebuginfod
    endif
  endif

  ifndef NO_DWARF
    ifeq ($(origin PERF_HAVE_DWARF_REGS), undefined)
      $(warning DWARF register mappings have not been defined for architecture $(SRCARCH), DWARF support disabled)
      NO_DWARF := 1
    else
      CFLAGS += -DHAVE_DWARF_SUPPORT $(LIBDW_CFLAGS)
      LDFLAGS += $(LIBDW_LDFLAGS)
      EXTLIBS += ${DWARFLIBS}
      $(call detected,CONFIG_DWARF)
    endif # PERF_HAVE_DWARF_REGS
  endif # NO_DWARF

  ifndef NO_LIBBPF
    ifeq ($(feature-bpf), 1)
      # detecting libbpf without LIBBPF_DYNAMIC, so make VF=1 shows libbpf detection status
      $(call feature_check,libbpf)

      ifdef LIBBPF_DYNAMIC
        ifeq ($(feature-libbpf), 1)
          EXTLIBS += -lbpf
          CFLAGS += -DHAVE_LIBBPF_SUPPORT
          $(call detected,CONFIG_LIBBPF)
          $(call detected,CONFIG_LIBBPF_DYNAMIC)
        else
          $(error Error: No libbpf devel library found or older than v1.0, please install/update libbpf-devel)
        endif
      else
        ifeq ($(NO_ZLIB), 1)
          $(warning Warning: Statically building libbpf not possible as zlib is missing)
          NO_LIBBPF := 1
        else
          # Libbpf will be built as a static library from tools/lib/bpf.
          LIBBPF_STATIC := 1
          $(call detected,CONFIG_LIBBPF)
          CFLAGS += -DHAVE_LIBBPF_SUPPORT
        endif
      endif
    endif
  endif # NO_LIBBPF
endif # NO_LIBELF

ifndef NO_SDT
  ifneq ($(feature-sdt), 1)
    $(warning No sys/sdt.h found, no SDT events are defined, please install systemtap-sdt-devel or systemtap-sdt-dev)
    NO_SDT := 1;
  else
    CFLAGS += -DHAVE_SDT_EVENT
    $(call detected,CONFIG_SDT_EVENT)
  endif
endif

ifdef PERF_HAVE_JITDUMP
  ifndef NO_LIBELF
    $(call detected,CONFIG_JITDUMP)
    CFLAGS += -DHAVE_JITDUMP
  endif
endif

ifeq ($(SRCARCH),powerpc)
  ifndef NO_DWARF
    CFLAGS += -DHAVE_SKIP_CALLCHAIN_IDX
  endif
endif

ifndef NO_LIBUNWIND
  have_libunwind :=

  $(call feature_check,libunwind-x86)
  ifeq ($(feature-libunwind-x86), 1)
    $(call detected,CONFIG_LIBUNWIND_X86)
    CFLAGS += -DHAVE_LIBUNWIND_X86_SUPPORT
    LDFLAGS += -lunwind-x86
    EXTLIBS_LIBUNWIND += -lunwind-x86
    have_libunwind = 1
  endif

  $(call feature_check,libunwind-aarch64)
  ifeq ($(feature-libunwind-aarch64), 1)
    $(call detected,CONFIG_LIBUNWIND_AARCH64)
    CFLAGS += -DHAVE_LIBUNWIND_AARCH64_SUPPORT
    LDFLAGS += -lunwind-aarch64
    EXTLIBS_LIBUNWIND += -lunwind-aarch64
    have_libunwind = 1
    $(call feature_check,libunwind-debug-frame-aarch64)
    ifneq ($(feature-libunwind-debug-frame-aarch64), 1)
      $(warning No debug_frame support found in libunwind-aarch64)
      CFLAGS += -DNO_LIBUNWIND_DEBUG_FRAME_AARCH64
    endif
  endif

  ifneq ($(feature-libunwind), 1)
    $(warning No libunwind found. Please install libunwind-dev[el] >= 1.1 and/or set LIBUNWIND_DIR)
    NO_LOCAL_LIBUNWIND := 1
  else
    have_libunwind := 1
    $(call detected,CONFIG_LOCAL_LIBUNWIND)
  endif

  ifneq ($(have_libunwind), 1)
    NO_LIBUNWIND := 1
  endif
else
  NO_LOCAL_LIBUNWIND := 1
endif

ifndef NO_LIBBPF
  ifneq ($(feature-bpf), 1)
    $(warning BPF API too old. Please install recent kernel headers. BPF support in 'perf record' is disabled.)
    NO_LIBBPF := 1
  endif
endif

ifndef BUILD_BPF_SKEL
  # BPF skeletons control a large number of perf features, by default
  # they are enabled.
  BUILD_BPF_SKEL := 1
endif

ifeq ($(BUILD_BPF_SKEL),1)
  ifeq ($(filter -DHAVE_LIBELF_SUPPORT, $(CFLAGS)),)
    $(warning Warning: Disabled BPF skeletons as libelf is required by bpftool)
    BUILD_BPF_SKEL := 0
  else ifeq ($(filter -DHAVE_ZLIB_SUPPORT, $(CFLAGS)),)
    $(warning Warning: Disabled BPF skeletons as zlib is required by bpftool)
    BUILD_BPF_SKEL := 0
  else ifeq ($(filter -DHAVE_LIBBPF_SUPPORT, $(CFLAGS)),)
    $(warning Warning: Disabled BPF skeletons as libbpf is required)
    BUILD_BPF_SKEL := 0
  else ifeq ($(call get-executable,$(CLANG)),)
    $(warning Warning: Disabled BPF skeletons as clang ($(CLANG)) is missing)
    BUILD_BPF_SKEL := 0
  else
    CLANG_VERSION := $(shell $(CLANG) --version | head -1 | sed 's/.*clang version \([[:digit:]]\+.[[:digit:]]\+.[[:digit:]]\+\).*/\1/g')
    ifeq ($(call version-lt3,$(CLANG_VERSION),12.0.1),1)
      $(warning Warning: Disabled BPF skeletons as reliable BTF generation needs at least $(CLANG) version 12.0.1)
      BUILD_BPF_SKEL := 0
    endif
<<<<<<< HEAD
  endif
  ifeq ($(BUILD_BPF_SKEL),1)
    $(call feature_check,clang-bpf-co-re)
    ifeq ($(feature-clang-bpf-co-re), 0)
      $(warning Warning: Disabled BPF skeletons as clang is too old)
      BUILD_BPF_SKEL := 0
    endif
  endif
  ifeq ($(BUILD_BPF_SKEL),1)
=======
  endif
  ifeq ($(BUILD_BPF_SKEL),1)
    $(call feature_check,clang-bpf-co-re)
    ifeq ($(feature-clang-bpf-co-re), 0)
      $(warning Warning: Disabled BPF skeletons as clang is too old)
      BUILD_BPF_SKEL := 0
    endif
  endif
  ifeq ($(BUILD_BPF_SKEL),1)
>>>>>>> 0c383648
    $(call detected,CONFIG_PERF_BPF_SKEL)
    CFLAGS += -DHAVE_BPF_SKEL
  endif
endif

ifndef GEN_VMLINUX_H
  VMLINUX_H=$(src-perf)/util/bpf_skel/vmlinux/vmlinux.h
endif

dwarf-post-unwind := 1
dwarf-post-unwind-text := BUG

# setup DWARF post unwinder
ifdef NO_LIBUNWIND
  ifdef NO_LIBDW_DWARF_UNWIND
    $(warning Disabling post unwind, no support found.)
    dwarf-post-unwind := 0
  else
    dwarf-post-unwind-text := libdw
    $(call detected,CONFIG_LIBDW_DWARF_UNWIND)
  endif
else
  dwarf-post-unwind-text := libunwind
  $(call detected,CONFIG_LIBUNWIND)
  # Enable libunwind support by default.
  ifndef NO_LIBDW_DWARF_UNWIND
    NO_LIBDW_DWARF_UNWIND := 1
  endif
endif

ifeq ($(dwarf-post-unwind),1)
  CFLAGS += -DHAVE_DWARF_UNWIND_SUPPORT
  $(call detected,CONFIG_DWARF_UNWIND)
else
  NO_DWARF_UNWIND := 1
endif

ifndef NO_LOCAL_LIBUNWIND
  ifeq ($(SRCARCH),$(filter $(SRCARCH),arm arm64))
    $(call feature_check,libunwind-debug-frame)
    ifneq ($(feature-libunwind-debug-frame), 1)
      $(warning No debug_frame support found in libunwind)
      CFLAGS += -DNO_LIBUNWIND_DEBUG_FRAME
    endif
  else
    # non-ARM has no dwarf_find_debug_frame() function:
    CFLAGS += -DNO_LIBUNWIND_DEBUG_FRAME
  endif
  EXTLIBS += $(LIBUNWIND_LIBS)
  LDFLAGS += $(LIBUNWIND_LIBS)
endif
ifeq ($(findstring -static,${LDFLAGS}),-static)
  # gcc -static links libgcc_eh which contans piece of libunwind
  LIBUNWIND_LDFLAGS += -Wl,--allow-multiple-definition
endif

ifndef NO_LIBUNWIND
  CFLAGS  += -DHAVE_LIBUNWIND_SUPPORT
  CFLAGS  += $(LIBUNWIND_CFLAGS)
  LDFLAGS += $(LIBUNWIND_LDFLAGS)
  EXTLIBS += $(EXTLIBS_LIBUNWIND)
endif

ifneq ($(NO_LIBTRACEEVENT),1)
  ifeq ($(NO_SYSCALL_TABLE),0)
    $(call detected,CONFIG_TRACE)
  else
    ifndef NO_LIBAUDIT
      $(call feature_check,libaudit)
      ifneq ($(feature-libaudit), 1)
        $(warning No libaudit.h found, disables 'trace' tool, please install audit-libs-devel or libaudit-dev)
        NO_LIBAUDIT := 1
      else
        CFLAGS += -DHAVE_LIBAUDIT_SUPPORT
        EXTLIBS += -laudit
        $(call detected,CONFIG_TRACE)
      endif
    endif
  endif
endif

ifndef NO_LIBCRYPTO
  ifneq ($(feature-libcrypto), 1)
    $(warning No libcrypto.h found, disables jitted code injection, please install openssl-devel or libssl-dev)
    NO_LIBCRYPTO := 1
  else
    CFLAGS += -DHAVE_LIBCRYPTO_SUPPORT
    EXTLIBS += -lcrypto
    $(call detected,CONFIG_CRYPTO)
  endif
endif

ifndef NO_SLANG
  ifneq ($(feature-libslang), 1)
    ifneq ($(feature-libslang-include-subdir), 1)
      $(warning slang not found, disables TUI support. Please install slang-devel, libslang-dev or libslang2-dev)
      NO_SLANG := 1
    else
      CFLAGS += -DHAVE_SLANG_INCLUDE_SUBDIR
    endif
  endif
  ifndef NO_SLANG
    # Fedora has /usr/include/slang/slang.h, but ubuntu /usr/include/slang.h
    CFLAGS += -DHAVE_SLANG_SUPPORT
    EXTLIBS += -lslang
    $(call detected,CONFIG_SLANG)
  endif
endif

ifdef GTK2
  FLAGS_GTK2=$(CFLAGS) $(LDFLAGS) $(EXTLIBS) $(shell $(PKG_CONFIG) --libs --cflags gtk+-2.0 2>/dev/null)
  $(call feature_check,gtk2)
  ifneq ($(feature-gtk2), 1)
    $(warning GTK2 not found, disables GTK2 support. Please install gtk2-devel or libgtk2.0-dev)
    NO_GTK2 := 1
  else
    $(call feature_check,gtk2-infobar)
    ifeq ($(feature-gtk2-infobar), 1)
      GTK_CFLAGS := -DHAVE_GTK_INFO_BAR_SUPPORT
    endif
    CFLAGS += -DHAVE_GTK2_SUPPORT
    GTK_CFLAGS += $(shell $(PKG_CONFIG) --cflags gtk+-2.0 2>/dev/null)
    GTK_LIBS := $(shell $(PKG_CONFIG) --libs gtk+-2.0 2>/dev/null)
    EXTLIBS += -ldl
  endif
endif

ifdef NO_LIBPERL
  CFLAGS += -DNO_LIBPERL
else
  PERL_EMBED_LDOPTS = $(shell perl -MExtUtils::Embed -e ldopts 2>/dev/null)
  PERL_EMBED_LDFLAGS = $(call strip-libs,$(PERL_EMBED_LDOPTS))
  PERL_EMBED_LIBADD = $(call grep-libs,$(PERL_EMBED_LDOPTS))
  PERL_EMBED_CCOPTS = $(shell perl -MExtUtils::Embed -e ccopts 2>/dev/null)
  PERL_EMBED_CCOPTS := $(filter-out -specs=%,$(PERL_EMBED_CCOPTS))
  PERL_EMBED_CCOPTS := $(filter-out -flto=auto -ffat-lto-objects, $(PERL_EMBED_CCOPTS))
  PERL_EMBED_LDOPTS := $(filter-out -specs=%,$(PERL_EMBED_LDOPTS))
  FLAGS_PERL_EMBED=$(PERL_EMBED_CCOPTS) $(PERL_EMBED_LDOPTS)

  ifneq ($(feature-libperl), 1)
    CFLAGS += -DNO_LIBPERL
    NO_LIBPERL := 1
    $(warning Missing perl devel files. Disabling perl scripting support, please install perl-ExtUtils-Embed/libperl-dev)
  else
    LDFLAGS += $(PERL_EMBED_LDFLAGS)
    EXTLIBS += $(PERL_EMBED_LIBADD)
    CFLAGS += -DHAVE_LIBPERL_SUPPORT
    ifeq ($(CC_NO_CLANG), 0)
      CFLAGS += -Wno-compound-token-split-by-macro
    endif
    $(call detected,CONFIG_LIBPERL)
  endif
endif

ifeq ($(feature-timerfd), 1)
  CFLAGS += -DHAVE_TIMERFD_SUPPORT
else
  $(warning No timerfd support. Disables 'perf kvm stat live')
endif

disable-python = $(eval $(disable-python_code))
define disable-python_code
  CFLAGS += -DNO_LIBPYTHON
  $(warning $1)
  NO_LIBPYTHON := 1
endef

PYTHON_EXTENSION_SUFFIX := '.so'
ifdef NO_LIBPYTHON
  $(call disable-python,Python support disabled by user)
else

  ifndef PYTHON
    $(call disable-python,No python interpreter was found: disables Python support - please install python-devel/python-dev)
  else
    PYTHON_WORD := $(call shell-wordify,$(PYTHON))

    ifndef PYTHON_CONFIG
      $(call disable-python,No 'python-config' tool was found: disables Python support - please install python-devel/python-dev)
    else

      ifneq ($(feature-libpython), 1)
        $(call disable-python,No 'Python.h' was found: disables Python support - please install python-devel/python-dev)
      else
         LDFLAGS += $(PYTHON_EMBED_LDFLAGS)
         EXTLIBS += $(PYTHON_EMBED_LIBADD)
         PYTHON_SETUPTOOLS_INSTALLED := $(shell $(PYTHON) -c 'import setuptools;' 2> /dev/null && echo "yes" || echo "no")
         ifeq ($(PYTHON_SETUPTOOLS_INSTALLED), yes)
           PYTHON_EXTENSION_SUFFIX := $(shell $(PYTHON) -c 'from importlib import machinery; print(machinery.EXTENSION_SUFFIXES[0])')
           LANG_BINDINGS += $(obj-perf)python/perf$(PYTHON_EXTENSION_SUFFIX)
	 else
           $(warning Missing python setuptools, the python binding won't be built, please install python3-setuptools or equivalent)
         endif
         CFLAGS += -DHAVE_LIBPYTHON_SUPPORT
         $(call detected,CONFIG_LIBPYTHON)
      endif
    endif
  endif
endif

ifneq ($(NO_JEVENTS),1)
  ifeq ($(wildcard pmu-events/arch/$(SRCARCH)/mapfile.csv),)
    NO_JEVENTS := 1
  endif
endif
ifneq ($(NO_JEVENTS),1)
  NO_JEVENTS := 0
  ifndef PYTHON
    $(error ERROR: No python interpreter needed for jevents generation. Install python or build with NO_JEVENTS=1.)
  else
    # jevents.py uses f-strings present in Python 3.6 released in Dec. 2016.
    JEVENTS_PYTHON_GOOD := $(shell $(PYTHON) -c 'import sys;print("1" if(sys.version_info.major >= 3 and sys.version_info.minor >= 6) else "0")' 2> /dev/null)
    ifneq ($(JEVENTS_PYTHON_GOOD), 1)
      $(error ERROR: Python interpreter needed for jevents generation too old (older than 3.6). Install a newer python or build with NO_JEVENTS=1.)
    endif
  endif
endif

ifdef BUILD_NONDISTRO
  ifeq ($(feature-libbfd), 1)
    EXTLIBS += -lbfd -lopcodes
  else
    # we are on a system that requires -liberty and (maybe) -lz
    # to link against -lbfd; test each case individually here

    # call all detections now so we get correct
    # status in VF output
    $(call feature_check,libbfd-liberty)
    $(call feature_check,libbfd-liberty-z)

    ifeq ($(feature-libbfd-liberty), 1)
      EXTLIBS += -lbfd -lopcodes -liberty
      FEATURE_CHECK_LDFLAGS-disassembler-four-args += -liberty -ldl
      FEATURE_CHECK_LDFLAGS-disassembler-init-styled += -liberty -ldl
    else
      ifeq ($(feature-libbfd-liberty-z), 1)
        EXTLIBS += -lbfd -lopcodes -liberty -lz
        FEATURE_CHECK_LDFLAGS-disassembler-four-args += -liberty -lz -ldl
        FEATURE_CHECK_LDFLAGS-disassembler-init-styled += -liberty -lz -ldl
      endif
    endif
    $(call feature_check,disassembler-four-args)
    $(call feature_check,disassembler-init-styled)
  endif

  CFLAGS += -DHAVE_LIBBFD_SUPPORT
  CXXFLAGS += -DHAVE_LIBBFD_SUPPORT
  ifeq ($(feature-libbfd-buildid), 1)
    CFLAGS += -DHAVE_LIBBFD_BUILDID_SUPPORT
  else
    $(warning Old version of libbfd/binutils things like PE executable profiling will not be available)
  endif
endif

ifndef NO_DEMANGLE
  $(call feature_check,cxa-demangle)
  ifeq ($(feature-cxa-demangle), 1)
    EXTLIBS += -lstdc++
    CFLAGS += -DHAVE_CXA_DEMANGLE_SUPPORT
    CXXFLAGS += -DHAVE_CXA_DEMANGLE_SUPPORT
    $(call detected,CONFIG_CXX_DEMANGLE)
  endif
  ifdef BUILD_NONDISTRO
    ifeq ($(filter -liberty,$(EXTLIBS)),)
      $(call feature_check,cplus-demangle)
      ifeq ($(feature-cplus-demangle), 1)
        EXTLIBS += -liberty
      endif
    endif
    ifneq ($(filter -liberty,$(EXTLIBS)),)
      CFLAGS += -DHAVE_CPLUS_DEMANGLE_SUPPORT
      CXXFLAGS += -DHAVE_CPLUS_DEMANGLE_SUPPORT
    endif
  endif
endif

ifndef NO_LZMA
  ifeq ($(feature-lzma), 1)
    CFLAGS += -DHAVE_LZMA_SUPPORT
    EXTLIBS += -llzma
    $(call detected,CONFIG_LZMA)
  else
    $(warning No liblzma found, disables xz kernel module decompression, please install xz-devel/liblzma-dev)
    NO_LZMA := 1
  endif
endif

ifndef NO_LIBZSTD
  ifeq ($(feature-libzstd), 1)
    CFLAGS += -DHAVE_ZSTD_SUPPORT
    CFLAGS += $(LIBZSTD_CFLAGS)
    LDFLAGS += $(LIBZSTD_LDFLAGS)
    EXTLIBS += -lzstd
    $(call detected,CONFIG_ZSTD)
  else
    $(warning No libzstd found, disables trace compression, please install libzstd-dev[el] and/or set LIBZSTD_DIR)
    NO_LIBZSTD := 1
  endif
endif

ifndef NO_LIBCAP
  ifeq ($(feature-libcap), 1)
    CFLAGS += -DHAVE_LIBCAP_SUPPORT
    EXTLIBS += -lcap
    $(call detected,CONFIG_LIBCAP)
  else
    $(warning No libcap found, disables capability support, please install libcap-devel/libcap-dev)
    NO_LIBCAP := 1
  endif
endif

ifndef NO_BACKTRACE
  ifeq ($(feature-backtrace), 1)
    CFLAGS += -DHAVE_BACKTRACE_SUPPORT
  endif
endif

ifndef NO_LIBNUMA
  ifeq ($(feature-libnuma), 0)
    $(warning No numa.h found, disables 'perf bench numa mem' benchmark, please install numactl-devel/libnuma-devel/libnuma-dev)
    NO_LIBNUMA := 1
  else
    ifeq ($(feature-numa_num_possible_cpus), 0)
      $(warning Old numa library found, disables 'perf bench numa mem' benchmark, please install numactl-devel/libnuma-devel/libnuma-dev >= 2.0.8)
      NO_LIBNUMA := 1
    else
      CFLAGS += -DHAVE_LIBNUMA_SUPPORT
      EXTLIBS += -lnuma
      $(call detected,CONFIG_NUMA)
    endif
  endif
endif

ifdef HAVE_KVM_STAT_SUPPORT
    CFLAGS += -DHAVE_KVM_STAT_SUPPORT
endif

ifeq ($(feature-disassembler-four-args), 1)
    CFLAGS += -DDISASM_FOUR_ARGS_SIGNATURE
endif

ifeq ($(feature-disassembler-init-styled), 1)
    CFLAGS += -DDISASM_INIT_STYLED
endif

ifeq (${IS_64_BIT}, 1)
  ifndef NO_PERF_READ_VDSO32
    $(call feature_check,compile-32)
    ifeq ($(feature-compile-32), 1)
      CFLAGS += -DHAVE_PERF_READ_VDSO32
    else
      NO_PERF_READ_VDSO32 := 1
    endif
  endif
  ifneq ($(SRCARCH), x86)
    NO_PERF_READ_VDSOX32 := 1
  endif
  ifndef NO_PERF_READ_VDSOX32
    $(call feature_check,compile-x32)
    ifeq ($(feature-compile-x32), 1)
      CFLAGS += -DHAVE_PERF_READ_VDSOX32
    else
      NO_PERF_READ_VDSOX32 := 1
    endif
  endif
else
  NO_PERF_READ_VDSO32 := 1
  NO_PERF_READ_VDSOX32 := 1
endif

ifndef NO_LIBBABELTRACE
  $(call feature_check,libbabeltrace)
  ifeq ($(feature-libbabeltrace), 1)
    CFLAGS += -DHAVE_LIBBABELTRACE_SUPPORT $(LIBBABELTRACE_CFLAGS)
    LDFLAGS += $(LIBBABELTRACE_LDFLAGS)
    EXTLIBS += -lbabeltrace-ctf
    $(call detected,CONFIG_LIBBABELTRACE)
  else
    $(warning No libbabeltrace found, disables 'perf data' CTF format support, please install libbabeltrace-dev[el]/libbabeltrace-ctf-dev)
  endif
endif

ifndef NO_CAPSTONE
  $(call feature_check,libcapstone)
  ifeq ($(feature-libcapstone), 1)
    CFLAGS += -DHAVE_LIBCAPSTONE_SUPPORT $(LIBCAPSTONE_CFLAGS)
    LDFLAGS += $(LICAPSTONE_LDFLAGS)
    EXTLIBS += -lcapstone
    $(call detected,CONFIG_LIBCAPSTONE)
  else
    msg := $(warning No libcapstone found, disables disasm engine support for 'perf script', please install libcapstone-dev/capstone-devel);
  endif
endif

ifndef NO_AUXTRACE
  ifeq ($(SRCARCH),x86)
    ifeq ($(feature-get_cpuid), 0)
      $(warning Your gcc lacks the __get_cpuid() builtin, disables support for auxtrace/Intel PT, please install a newer gcc)
      NO_AUXTRACE := 1
    endif
  endif
  ifndef NO_AUXTRACE
    $(call detected,CONFIG_AUXTRACE)
    CFLAGS += -DHAVE_AUXTRACE_SUPPORT
    ifeq ($(feature-reallocarray), 0)
      CFLAGS += -DCOMPAT_NEED_REALLOCARRAY
    endif
  endif
endif

ifdef EXTRA_TESTS
    $(call detected,CONFIG_EXTRA_TESTS)
    CFLAGS += -DHAVE_EXTRA_TESTS
endif

ifndef NO_JVMTI
  ifneq (,$(wildcard /usr/sbin/update-java-alternatives))
    JDIR=$(shell /usr/sbin/update-java-alternatives -l | head -1 | awk '{print $$3}')
  else
    ifneq (,$(wildcard /usr/sbin/alternatives))
      JDIR=$(shell /usr/sbin/alternatives --display java | tail -1 | cut -d' ' -f 5 | sed -e 's%/jre/bin/java.%%g' -e 's%/bin/java.%%g')
    endif
  endif
  ifndef JDIR
    $(warning No alternatives command found, you need to set JDIR= to point to the root of your Java directory)
    NO_JVMTI := 1
  endif
endif

ifndef NO_JVMTI
  FEATURE_CHECK_CFLAGS-jvmti := -I$(JDIR)/include -I$(JDIR)/include/linux
  $(call feature_check,jvmti)
  ifeq ($(feature-jvmti), 1)
    $(call detected_var,JDIR)
    ifndef NO_JVMTI_CMLR
      FEATURE_CHECK_CFLAGS-jvmti-cmlr := $(FEATURE_CHECK_CFLAGS-jvmti)
      $(call feature_check,jvmti-cmlr)
      ifeq ($(feature-jvmti-cmlr), 1)
        CFLAGS += -DHAVE_JVMTI_CMLR
      endif
    endif # NO_JVMTI_CMLR
  else
    $(warning No openjdk development package found, please install JDK package, e.g. openjdk-8-jdk, java-1.8.0-openjdk-devel)
    NO_JVMTI := 1
  endif
endif

ifndef NO_LIBPFM4
  $(call feature_check,libpfm4)
  ifeq ($(feature-libpfm4), 1)
    CFLAGS += -DHAVE_LIBPFM
    EXTLIBS += -lpfm
    ASCIIDOC_EXTRA = -aHAVE_LIBPFM=1
    $(call detected,CONFIG_LIBPFM4)
  else
    $(warning libpfm4 not found, disables libpfm4 support. Please install libpfm4-dev)
  endif
endif

# libtraceevent is a recommended dependency picked up from the system.
ifneq ($(NO_LIBTRACEEVENT),1)
  $(call feature_check,libtraceevent)
  ifeq ($(feature-libtraceevent), 1)
    CFLAGS += -DHAVE_LIBTRACEEVENT $(LIBTRACEEVENT_CFLAGS)
    LDFLAGS += $(LIBTRACEEVENT_LDFLAGS)
    EXTLIBS += ${TRACEEVENTLIBS}
    LIBTRACEEVENT_VERSION := $(shell PKG_CONFIG_PATH=$(LIBTRACEEVENT_DIR) $(PKG_CONFIG) --modversion libtraceevent)
    LIBTRACEEVENT_VERSION_1 := $(word 1, $(subst ., ,$(LIBTRACEEVENT_VERSION)))
    LIBTRACEEVENT_VERSION_2 := $(word 2, $(subst ., ,$(LIBTRACEEVENT_VERSION)))
    LIBTRACEEVENT_VERSION_3 := $(word 3, $(subst ., ,$(LIBTRACEEVENT_VERSION)))
    LIBTRACEEVENT_VERSION_CPP := $(shell expr $(LIBTRACEEVENT_VERSION_1) \* 255 \* 255 + $(LIBTRACEEVENT_VERSION_2) \* 255 + $(LIBTRACEEVENT_VERSION_3))
    CFLAGS += -DLIBTRACEEVENT_VERSION=$(LIBTRACEEVENT_VERSION_CPP)
    $(call detected,CONFIG_LIBTRACEEVENT)
  else
<<<<<<< HEAD
    $(error ERROR: libtraceevent is missing. Please install libtraceevent-dev/libtraceevent-devel or build with NO_LIBTRACEEVENT=1)
=======
    $(error ERROR: libtraceevent is missing. Please install libtraceevent-dev/libtraceevent-devel and/or set LIBTRACEEVENT_DIR or build with NO_LIBTRACEEVENT=1)
>>>>>>> 0c383648
  endif

  $(call feature_check,libtracefs)
  ifeq ($(feature-libtracefs), 1)
    EXTLIBS += -ltracefs
    LIBTRACEFS_VERSION := $(shell $(PKG_CONFIG) --modversion libtracefs)
    LIBTRACEFS_VERSION_1 := $(word 1, $(subst ., ,$(LIBTRACEFS_VERSION)))
    LIBTRACEFS_VERSION_2 := $(word 2, $(subst ., ,$(LIBTRACEFS_VERSION)))
    LIBTRACEFS_VERSION_3 := $(word 3, $(subst ., ,$(LIBTRACEFS_VERSION)))
    LIBTRACEFS_VERSION_CPP := $(shell expr $(LIBTRACEFS_VERSION_1) \* 255 \* 255 + $(LIBTRACEFS_VERSION_2) \* 255 + $(LIBTRACEFS_VERSION_3))
    CFLAGS += -DLIBTRACEFS_VERSION=$(LIBTRACEFS_VERSION_CPP)
  endif
endif

# Among the variables below, these:
#   perfexecdir
#   libbpf_include_dir
#   perf_examples_dir
#   template_dir
#   mandir
#   infodir
#   htmldir
#   ETC_PERFCONFIG (but not sysconfdir)
# can be specified as a relative path some/where/else;
# this is interpreted as relative to $(prefix) and "perf" at
# runtime figures out where they are based on the path to the executable.
# This can help installing the suite in a relocatable way.

# Make the path relative to DESTDIR, not to prefix
ifndef DESTDIR
prefix ?= $(HOME)
endif
bindir_relative = bin
bindir = $(abspath $(prefix)/$(bindir_relative))
includedir_relative = include
includedir = $(abspath $(prefix)/$(includedir_relative))
mandir = share/man
infodir = share/info
perfexecdir = libexec/perf-core
# FIXME: system's libbpf header directory, where we expect to find bpf/bpf_helpers.h, for instance
libbpf_include_dir = /usr/include
perf_examples_dir = lib/perf/examples
sharedir = $(prefix)/share
template_dir = share/perf-core/templates
STRACE_GROUPS_DIR = share/perf-core/strace/groups
htmldir = share/doc/perf-doc
tipdir = share/doc/perf-tip
srcdir = $(srctree)/tools/perf
ifeq ($(prefix),/usr)
sysconfdir = /etc
ETC_PERFCONFIG = $(sysconfdir)/perfconfig
else
sysconfdir = $(prefix)/etc
ETC_PERFCONFIG = etc/perfconfig
endif
ifndef lib
ifeq ($(SRCARCH)$(IS_64_BIT), x861)
lib = lib64
else
lib = lib
endif
endif # lib
libdir = $(prefix)/$(lib)

# Shell quote (do not use $(call) to accommodate ancient setups);
ETC_PERFCONFIG_SQ = $(subst ','\'',$(ETC_PERFCONFIG))
STRACE_GROUPS_DIR_SQ = $(subst ','\'',$(STRACE_GROUPS_DIR))
DESTDIR_SQ = $(subst ','\'',$(DESTDIR))
bindir_SQ = $(subst ','\'',$(bindir))
includedir_SQ = $(subst ','\'',$(includedir))
mandir_SQ = $(subst ','\'',$(mandir))
infodir_SQ = $(subst ','\'',$(infodir))
perfexecdir_SQ = $(subst ','\'',$(perfexecdir))
libbpf_include_dir_SQ = $(subst ','\'',$(libbpf_include_dir))
perf_examples_dir_SQ = $(subst ','\'',$(perf_examples_dir))
template_dir_SQ = $(subst ','\'',$(template_dir))
htmldir_SQ = $(subst ','\'',$(htmldir))
tipdir_SQ = $(subst ','\'',$(tipdir))
prefix_SQ = $(subst ','\'',$(prefix))
sysconfdir_SQ = $(subst ','\'',$(sysconfdir))
libdir_SQ = $(subst ','\'',$(libdir))
srcdir_SQ = $(subst ','\'',$(srcdir))

ifneq ($(filter /%,$(firstword $(perfexecdir))),)
perfexec_instdir = $(perfexecdir)
perf_include_instdir = $(libbpf_include_dir)
perf_examples_instdir = $(perf_examples_dir)
STRACE_GROUPS_INSTDIR = $(STRACE_GROUPS_DIR)
tip_instdir = $(tipdir)
else
perfexec_instdir = $(prefix)/$(perfexecdir)
perf_include_instdir = $(prefix)/$(libbpf_include_dir)
perf_examples_instdir = $(prefix)/$(perf_examples_dir)
STRACE_GROUPS_INSTDIR = $(prefix)/$(STRACE_GROUPS_DIR)
tip_instdir = $(prefix)/$(tipdir)
endif
perfexec_instdir_SQ = $(subst ','\'',$(perfexec_instdir))
perf_include_instdir_SQ = $(subst ','\'',$(perf_include_instdir))
perf_examples_instdir_SQ = $(subst ','\'',$(perf_examples_instdir))
STRACE_GROUPS_INSTDIR_SQ = $(subst ','\'',$(STRACE_GROUPS_INSTDIR))
tip_instdir_SQ = $(subst ','\'',$(tip_instdir))

export perfexec_instdir_SQ

print_var = $(eval $(print_var_code)) $(info $(MSG))
define print_var_code
    MSG = $(shell printf '...%40s: %s' $(1) $($(1)))
endef

ifeq ($(feature_display),1)
  $(call feature_display_entries)
endif

ifeq ($(VF),1)
  # Display EXTRA features which are detected manualy
  # from here with feature_check call and thus cannot
  # be partof global state output.
  $(foreach feat,$(FEATURE_TESTS_EXTRA),$(call feature_print_status,$(feat),) $(info $(MSG)))
  $(call print_var,prefix)
  $(call print_var,bindir)
  $(call print_var,libdir)
  $(call print_var,sysconfdir)
  $(call print_var,LIBUNWIND_DIR)
  $(call print_var,LIBDW_DIR)
  $(call print_var,JDIR)
  $(call print_var,LIBTRACEEVENT_DIR)

  ifeq ($(dwarf-post-unwind),1)
    $(call feature_print_text,"DWARF post unwind library", $(dwarf-post-unwind-text)) $(info $(MSG))
  endif
endif

$(info )

$(call detected_var,bindir_SQ)
$(call detected_var,PYTHON_WORD)
ifneq ($(OUTPUT),)
$(call detected_var,OUTPUT)
endif
$(call detected_var,htmldir_SQ)
$(call detected_var,infodir_SQ)
$(call detected_var,mandir_SQ)
$(call detected_var,ETC_PERFCONFIG_SQ)
$(call detected_var,STRACE_GROUPS_DIR_SQ)
$(call detected_var,prefix_SQ)
$(call detected_var,perfexecdir_SQ)
$(call detected_var,libbpf_include_dir_SQ)
$(call detected_var,perf_examples_dir_SQ)
$(call detected_var,tipdir_SQ)
$(call detected_var,srcdir_SQ)
$(call detected_var,LIBDIR)
$(call detected_var,GTK_CFLAGS)
$(call detected_var,PERL_EMBED_CCOPTS)
$(call detected_var,PYTHON_EMBED_CCOPTS)
ifneq ($(BISON_FILE_PREFIX_MAP),)
$(call detected_var,BISON_FILE_PREFIX_MAP)
endif

# re-generate FEATURE-DUMP as we may have called feature_check, found out
# extra libraries to add to LDFLAGS of some other test and then redo those
# tests, see the block about libbfd, disassembler-four-args, for instance.
$(shell rm -f $(FEATURE_DUMP_FILENAME))
$(foreach feat,$(FEATURE_TESTS),$(shell echo "$(call feature_assign,$(feat))" >> $(FEATURE_DUMP_FILENAME)))<|MERGE_RESOLUTION|>--- conflicted
+++ resolved
@@ -706,7 +706,6 @@
       $(warning Warning: Disabled BPF skeletons as reliable BTF generation needs at least $(CLANG) version 12.0.1)
       BUILD_BPF_SKEL := 0
     endif
-<<<<<<< HEAD
   endif
   ifeq ($(BUILD_BPF_SKEL),1)
     $(call feature_check,clang-bpf-co-re)
@@ -716,17 +715,6 @@
     endif
   endif
   ifeq ($(BUILD_BPF_SKEL),1)
-=======
-  endif
-  ifeq ($(BUILD_BPF_SKEL),1)
-    $(call feature_check,clang-bpf-co-re)
-    ifeq ($(feature-clang-bpf-co-re), 0)
-      $(warning Warning: Disabled BPF skeletons as clang is too old)
-      BUILD_BPF_SKEL := 0
-    endif
-  endif
-  ifeq ($(BUILD_BPF_SKEL),1)
->>>>>>> 0c383648
     $(call detected,CONFIG_PERF_BPF_SKEL)
     CFLAGS += -DHAVE_BPF_SKEL
   endif
@@ -1201,11 +1189,7 @@
     CFLAGS += -DLIBTRACEEVENT_VERSION=$(LIBTRACEEVENT_VERSION_CPP)
     $(call detected,CONFIG_LIBTRACEEVENT)
   else
-<<<<<<< HEAD
-    $(error ERROR: libtraceevent is missing. Please install libtraceevent-dev/libtraceevent-devel or build with NO_LIBTRACEEVENT=1)
-=======
     $(error ERROR: libtraceevent is missing. Please install libtraceevent-dev/libtraceevent-devel and/or set LIBTRACEEVENT_DIR or build with NO_LIBTRACEEVENT=1)
->>>>>>> 0c383648
   endif
 
   $(call feature_check,libtracefs)
